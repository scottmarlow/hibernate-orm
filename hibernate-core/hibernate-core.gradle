--- conflicted
+++ resolved
@@ -278,7 +278,6 @@
 }
 
 
-<<<<<<< HEAD
 // ~~~~~~~~~~~~~~~~~~~~~~~~~~~~~~~~~~~~~~~~~~~~~~~~~~~~~~~~~~~~~~~~~~~~~~~~~~~~
 // Custom Antlr v4 Plugin
 //      - the Gradle-supplied Antlr plugin attempts to simultaneously support
@@ -337,17 +336,8 @@
             project.afterEvaluate({
                 mainSourceSet.java.srcDir( genTask.outputDirectory )
             })
-=======
-        //  Configure JVM Options
-        jvmArgs( getProperty( 'toolchain.launcher.jvmargs' ).toString().split( ' ' ) )
->>>>>>> 602926bf
 
         }
-    }
-
-    if ( gradle.ext.javaVersions.test.launcher.asInt() >= 9 ) {
-        // Javassist needs this to generate proxies
-        jvmArgs( ['--add-opens', 'java.base/java.lang=ALL-UNNAMED'] )
     }
 }
 
