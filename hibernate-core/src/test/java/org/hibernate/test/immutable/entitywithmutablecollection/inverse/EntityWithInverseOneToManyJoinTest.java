--- conflicted
+++ resolved
@@ -25,24 +25,18 @@
 
 import org.hibernate.dialect.CUBRIDDialect;
 import org.hibernate.test.immutable.entitywithmutablecollection.AbstractEntityWithOneToManyTest;
-<<<<<<< HEAD
 import org.hibernate.testing.FailureExpectedWithNewMetamodel;
-=======
 import org.hibernate.testing.SkipForDialect;
->>>>>>> b0fa122c
 
 /**
  * @author Gail Badner
  */
-<<<<<<< HEAD
 @FailureExpectedWithNewMetamodel
-=======
 @SkipForDialect(
         value = CUBRIDDialect.class,
         comment = "As of verion 8.4.1 CUBRID doesn't support temporary tables. This test fails with" +
                 "HibernateException: cannot doAfterTransactionCompletion multi-table deletes using dialect not supporting temp tables"
 )
->>>>>>> b0fa122c
 public class EntityWithInverseOneToManyJoinTest extends AbstractEntityWithOneToManyTest {
 	@Override
 	public String[] getMappings() {
