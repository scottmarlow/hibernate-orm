--- conflicted
+++ resolved
@@ -1,13 +1,10 @@
 // $Id: AggressiveReleaseTest.java 10977 2006-12-12 23:28:04Z steve.ebersole@jboss.com $
 package org.hibernate.test.connections;
-<<<<<<< HEAD
+
 import java.sql.Connection;
 import java.util.ArrayList;
 import java.util.Iterator;
 import java.util.List;
-=======
-
->>>>>>> 0b10334e
 import junit.framework.Test;
 import org.hibernate.ConnectionReleaseMode;
 import org.hibernate.Hibernate;
@@ -25,11 +22,6 @@
 import org.hibernate.test.common.jta.AtomikosJtaPlatform;
 import org.hibernate.testing.junit.functional.FunctionalTestClassTestSuite;
 
-import java.sql.Connection;
-import java.util.ArrayList;
-import java.util.Iterator;
-import java.util.List;
-
 /**
  * Implementation of AggressiveReleaseTest.
  *
@@ -45,7 +37,8 @@
 		return new FunctionalTestClassTestSuite( AggressiveReleaseTest.class );
 	}
 
-	public void configure(Configuration cfg) {
+	@Override
+    public void configure(Configuration cfg) {
 		super.configure( cfg );
 		cfg.getProperties().put( JtaPlatformInitiator.JTA_PLATFORM, AtomikosJtaPlatform.class.getName() );
 		cfg.getProperties().put( Environment.CONNECTION_PROVIDER, AtomikosDataSourceConnectionProvider.class.getName() );
@@ -55,7 +48,8 @@
 		cfg.setProperty( Environment.STATEMENT_BATCH_SIZE, "0" );
 	}
 
-	protected Session getSessionUnderTest() throws Throwable {
+	@Override
+    protected Session getSessionUnderTest() throws Throwable {
 		return openSession();
 	}
 
@@ -63,11 +57,13 @@
 	protected void reconnect(Session session) {
 	}
 
-	protected void prepare() throws Throwable {
+	@Override
+    protected void prepare() throws Throwable {
 		sfi().getServiceRegistry().getService( JtaPlatform.class ).retrieveTransactionManager().begin();
 	}
 
-	protected void done() throws Throwable {
+	@Override
+    protected void done() throws Throwable {
 		sfi().getServiceRegistry().getService( JtaPlatform.class ).retrieveTransactionManager().commit();
 	}
 
