--- conflicted
+++ resolved
@@ -31,14 +31,10 @@
  */
 public class StrategySelectorImpl implements StrategySelector {
 
-<<<<<<< HEAD
+	private static final Logger log = Logger.getLogger( StrategySelectorImpl.class );
+
 	@SuppressWarnings("WeakerAccess")
-	public static final StrategyCreator STANDARD_STRATEGY_CREATOR = strategyClass -> {
-=======
-	private static final Logger log = Logger.getLogger( StrategySelectorImpl.class );
-
 	private static final StrategyCreator STANDARD_STRATEGY_CREATOR = strategyClass -> {
->>>>>>> 2c12ca40
 		try {
 			return strategyClass.newInstance();
 		}
