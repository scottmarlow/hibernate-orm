/*
 * Hibernate, Relational Persistence for Idiomatic Java
 *
 * Copyright (c) 2010, Red Hat Inc. or third-party contributors as
 * indicated by the @author tags or express copyright attribution
 * statements applied by the authors.  All third-party contributions are
 * distributed under license by Red Hat Inc.
 *
 * This copyrighted material is made available to anyone wishing to use, modify,
 * copy, or redistribute it subject to the terms and conditions of the GNU
 * Lesser General Public License, as published by the Free Software Foundation.
 *
 * This program is distributed in the hope that it will be useful,
 * but WITHOUT ANY WARRANTY; without even the implied warranty of MERCHANTABILITY
 * or FITNESS FOR A PARTICULAR PURPOSE.  See the GNU Lesser General Public License
 * for more details.
 *
 * You should have received a copy of the GNU Lesser General Public License
 * along with this distribution; if not, write to:
 * Free Software Foundation, Inc.
 * 51 Franklin Street, Fifth Floor
 * Boston, MA  02110-1301  USA
 */
package org.hibernate.internal;

import java.io.IOException;
import java.io.InvalidObjectException;
import java.io.ObjectInputStream;
import java.io.ObjectOutputStream;
import java.io.Serializable;
import java.sql.Connection;
import java.sql.SQLException;
import java.util.ArrayList;
import java.util.Collections;
import java.util.HashMap;
import java.util.HashSet;
import java.util.Iterator;
import java.util.Map;
import java.util.Properties;
import java.util.Set;
import java.util.concurrent.ConcurrentHashMap;

import javax.naming.Reference;
import javax.naming.StringRefAddr;
import javax.persistence.metamodel.Metamodel;

import org.hibernate.AssertionFailure;
import org.hibernate.Cache;
import org.hibernate.ConnectionReleaseMode;
import org.hibernate.CustomEntityDirtinessStrategy;
import org.hibernate.EmptyInterceptor;
import org.hibernate.EntityNameResolver;
import org.hibernate.HibernateException;
import org.hibernate.Interceptor;
import org.hibernate.MappingException;
import org.hibernate.MultiTenancyStrategy;
import org.hibernate.ObjectNotFoundException;
import org.hibernate.QueryException;
import org.hibernate.Session;
import org.hibernate.SessionBuilder;
import org.hibernate.SessionFactory;
import org.hibernate.SessionFactoryObserver;
import org.hibernate.StatelessSession;
import org.hibernate.StatelessSessionBuilder;
import org.hibernate.TypeHelper;
import org.hibernate.boot.registry.StandardServiceRegistry;
import org.hibernate.boot.registry.classloading.spi.ClassLoaderService;
import org.hibernate.boot.registry.classloading.spi.ClassLoadingException;
import org.hibernate.boot.registry.selector.spi.StrategySelector;
import org.hibernate.cache.internal.CacheDataDescriptionImpl;
import org.hibernate.cache.spi.CollectionRegion;
import org.hibernate.cache.spi.EntityRegion;
import org.hibernate.cache.spi.NaturalIdRegion;
import org.hibernate.cache.spi.QueryCache;
import org.hibernate.cache.spi.Region;
import org.hibernate.cache.spi.RegionFactory;
import org.hibernate.cache.spi.UpdateTimestampsCache;
import org.hibernate.cache.spi.access.AccessType;
import org.hibernate.cache.spi.access.CollectionRegionAccessStrategy;
import org.hibernate.cache.spi.access.EntityRegionAccessStrategy;
import org.hibernate.cache.spi.access.NaturalIdRegionAccessStrategy;
import org.hibernate.cache.spi.access.RegionAccessStrategy;
import org.hibernate.cfg.AvailableSettings;
import org.hibernate.cfg.Configuration;
import org.hibernate.cfg.Environment;
import org.hibernate.cfg.Settings;
import org.hibernate.cfg.SettingsFactory;
import org.hibernate.context.internal.JTASessionContext;
import org.hibernate.context.internal.ManagedSessionContext;
import org.hibernate.context.internal.ThreadLocalSessionContext;
import org.hibernate.context.spi.CurrentSessionContext;
import org.hibernate.context.spi.CurrentTenantIdentifierResolver;
import org.hibernate.dialect.Dialect;
import org.hibernate.dialect.function.SQLFunction;
import org.hibernate.dialect.function.SQLFunctionRegistry;
import org.hibernate.engine.ResultSetMappingDefinition;
import org.hibernate.engine.config.spi.ConfigurationService;
import org.hibernate.engine.jdbc.connections.spi.ConnectionProvider;
import org.hibernate.engine.jdbc.connections.spi.JdbcConnectionAccess;
import org.hibernate.engine.jdbc.connections.spi.MultiTenantConnectionProvider;
import org.hibernate.engine.jdbc.spi.JdbcServices;
import org.hibernate.engine.jdbc.spi.SqlExceptionHelper;
import org.hibernate.engine.jndi.spi.JndiService;
import org.hibernate.engine.profile.Association;
import org.hibernate.engine.profile.Fetch;
import org.hibernate.engine.profile.FetchProfile;
import org.hibernate.engine.query.spi.QueryPlanCache;
import org.hibernate.engine.query.spi.sql.NativeSQLQuerySpecification;
import org.hibernate.engine.spi.CacheImplementor;
import org.hibernate.engine.spi.FilterDefinition;
import org.hibernate.engine.spi.Mapping;
import org.hibernate.engine.spi.NamedQueryDefinition;
import org.hibernate.engine.spi.NamedSQLQueryDefinition;
import org.hibernate.engine.spi.SessionBuilderImplementor;
import org.hibernate.engine.spi.SessionFactoryImplementor;
import org.hibernate.engine.spi.SessionOwner;
import org.hibernate.engine.transaction.internal.TransactionCoordinatorImpl;
import org.hibernate.engine.transaction.jta.platform.spi.JtaPlatform;
import org.hibernate.engine.transaction.spi.TransactionEnvironment;
import org.hibernate.exception.spi.SQLExceptionConverter;
import org.hibernate.id.IdentifierGenerator;
import org.hibernate.id.UUIDGenerator;
import org.hibernate.id.factory.IdentifierGeneratorFactory;
import org.hibernate.integrator.spi.Integrator;
import org.hibernate.integrator.spi.IntegratorService;
import org.hibernate.jpa.metamodel.internal.JpaMetaModelPopulationSetting;
import org.hibernate.jpa.metamodel.internal.builder.MetamodelBuilder;
import org.hibernate.mapping.Collection;
import org.hibernate.mapping.PersistentClass;
import org.hibernate.mapping.RootClass;
import org.hibernate.metadata.ClassMetadata;
import org.hibernate.metadata.CollectionMetadata;
import org.hibernate.metamodel.spi.MetadataImplementor;
import org.hibernate.metamodel.spi.binding.EntityBinding;
import org.hibernate.metamodel.spi.binding.PluralAttributeBinding;
import org.hibernate.persister.collection.CollectionPersister;
import org.hibernate.persister.entity.EntityPersister;
import org.hibernate.persister.entity.Loadable;
import org.hibernate.persister.entity.Queryable;
import org.hibernate.persister.spi.PersisterFactory;
import org.hibernate.proxy.EntityNotFoundDelegate;
import org.hibernate.service.ServiceRegistry;
import org.hibernate.service.spi.ServiceRegistryImplementor;
import org.hibernate.service.spi.SessionFactoryServiceRegistry;
import org.hibernate.service.spi.SessionFactoryServiceRegistryFactory;
import org.hibernate.stat.Statistics;
import org.hibernate.stat.spi.StatisticsImplementor;
import org.hibernate.tool.hbm2ddl.ImportSqlCommandExtractor;
import org.hibernate.tool.hbm2ddl.SchemaExport;
import org.hibernate.tool.hbm2ddl.SchemaUpdate;
import org.hibernate.tool.hbm2ddl.SchemaValidator;
import org.hibernate.tuple.entity.EntityTuplizer;
import org.hibernate.type.AssociationType;
import org.hibernate.type.Type;
import org.hibernate.type.TypeResolver;
import org.jboss.logging.Logger;


/**
 * Concrete implementation of the <tt>SessionFactory</tt> interface. Has the following
 * responsibilities
 * <ul>
 * <li>caches configuration settings (immutably)
 * <li>caches "compiled" mappings ie. <tt>EntityPersister</tt>s and
 *     <tt>CollectionPersister</tt>s (immutable)
 * <li>caches "compiled" queries (memory sensitive cache)
 * <li>manages <tt>PreparedStatement</tt>s
 * <li> delegates JDBC <tt>Connection</tt> management to the <tt>ConnectionProvider</tt>
 * <li>factory for instances of <tt>SessionImpl</tt>
 * </ul>
 * This class must appear immutable to clients, even if it does all kinds of caching
 * and pooling under the covers. It is crucial that the class is not only thread
 * safe, but also highly concurrent. Synchronization must be used extremely sparingly.
 *
 * @see org.hibernate.engine.jdbc.connections.spi.ConnectionProvider
 * @see org.hibernate.Session
 * @see org.hibernate.hql.spi.QueryTranslator
 * @see org.hibernate.persister.entity.EntityPersister
 * @see org.hibernate.persister.collection.CollectionPersister
 * @author Gavin King
 */
public final class SessionFactoryImpl
		implements SessionFactoryImplementor {

	private static final CoreMessageLogger LOG = Logger.getMessageLogger(CoreMessageLogger.class, SessionFactoryImpl.class.getName());
	private static final IdentifierGenerator UUID_GENERATOR = UUIDGenerator.buildSessionFactoryUniqueIdentifierGenerator();

	private final String name;
	private final String uuid;

	private final transient Map<String,EntityPersister> entityPersisters;
	private final transient Map<String,ClassMetadata> classMetadata;
	private final transient Map<String,CollectionPersister> collectionPersisters;
	private final transient Map<String,CollectionMetadata> collectionMetadata;
	private final transient Map<String,Set<String>> collectionRolesByEntityParticipant;
	private final transient Map<String,IdentifierGenerator> identifierGenerators;
	private final transient Map<String, NamedQueryDefinition> namedQueries;
	private final transient Map<String, NamedSQLQueryDefinition> namedSqlQueries;
	private final transient Map<String, ResultSetMappingDefinition> sqlResultSetMappings;
	private final transient Map<String, FilterDefinition> filters;
	private final transient Map<String, FetchProfile> fetchProfiles;
	private final transient Map<String,String> imports;
	private final transient SessionFactoryServiceRegistry serviceRegistry;
	private final transient JdbcServices jdbcServices;
	private final transient Dialect dialect;
	private final transient Settings settings;
	private final transient Properties properties;
	private transient SchemaExport schemaExport;
	private final transient CurrentSessionContext currentSessionContext;
	private final transient SQLFunctionRegistry sqlFunctionRegistry;
	private final transient SessionFactoryObserverChain observer = new SessionFactoryObserverChain();
	private final transient ConcurrentHashMap<EntityNameResolver,Object> entityNameResolvers = new ConcurrentHashMap<EntityNameResolver, Object>();
	private final transient QueryPlanCache queryPlanCache;
	private final transient CacheImplementor cacheAccess;
	private transient boolean isClosed = false;
	private final transient TypeResolver typeResolver;
	private final transient TypeHelper typeHelper;
	private final transient TransactionEnvironment transactionEnvironment;
	private final transient SessionFactoryOptions sessionFactoryOptions;
	private final transient Metamodel jpaMetamodel;

	@SuppressWarnings( {"unchecked", "ThrowableResultOfMethodCallIgnored"})
	public SessionFactoryImpl(
			final Configuration cfg,
			Mapping mapping,
			final ServiceRegistry serviceRegistry,
			Settings settings,
			final SessionFactoryObserver userObserver) throws HibernateException {
			LOG.debug( "Building session factory" );

		sessionFactoryOptions = new SessionFactoryOptions() {
			private final Interceptor interceptor;
			private final CustomEntityDirtinessStrategy customEntityDirtinessStrategy;
			private final CurrentTenantIdentifierResolver currentTenantIdentifierResolver;
			private final SessionFactoryObserver observer;
			private final EntityNotFoundDelegate entityNotFoundDelegate;

			{
				interceptor = cfg.getInterceptor();

				customEntityDirtinessStrategy = serviceRegistry.getService( StrategySelector.class ).resolveDefaultableStrategy(
						CustomEntityDirtinessStrategy.class,
						cfg.getProperties().get( AvailableSettings.CUSTOM_ENTITY_DIRTINESS_STRATEGY ),
						DefaultCustomEntityDirtinessStrategy.INSTANCE
				);

				currentTenantIdentifierResolver = cfg.getCurrentTenantIdentifierResolver() != null
						? cfg.getCurrentTenantIdentifierResolver()
						: serviceRegistry.getService( StrategySelector.class ).resolveStrategy(
						        CurrentTenantIdentifierResolver.class,
								cfg.getProperties().get( AvailableSettings.MULTI_TENANT_IDENTIFIER_RESOLVER )
						);

				observer = userObserver;

				entityNotFoundDelegate = cfg.getEntityNotFoundDelegate() != null
						? cfg.getEntityNotFoundDelegate()
						: new EntityNotFoundDelegate() {
					public void handleEntityNotFound(String entityName, Serializable id) {
						throw new ObjectNotFoundException( id, entityName );
					}
				};

			}

			@Override
			public StandardServiceRegistry getServiceRegistry() {
				return (StandardServiceRegistry) serviceRegistry;
			}

			@Override
			public Interceptor getInterceptor() {
				return interceptor;
			}

			@Override
			public CustomEntityDirtinessStrategy getCustomEntityDirtinessStrategy() {
				return customEntityDirtinessStrategy;
			}

			@Override
			public CurrentTenantIdentifierResolver getCurrentTenantIdentifierResolver() {
				return currentTenantIdentifierResolver;
			}

			@Override
			public SessionFactoryObserver[] getSessionFactoryObservers() {
				return observer == null
						? new SessionFactoryObserver[0]
						: new SessionFactoryObserver[] { observer };
			}

			@Override
			public EntityNameResolver[] getEntityNameResolvers() {
				return new EntityNameResolver[0];
			}

			@Override
			public EntityNotFoundDelegate getEntityNotFoundDelegate() {
				return entityNotFoundDelegate;
			}
		};

		this.settings = settings;

		this.properties = new Properties();
		this.properties.putAll( cfg.getProperties() );

		this.serviceRegistry = serviceRegistry.getService( SessionFactoryServiceRegistryFactory.class ).buildServiceRegistry(
				this,
				cfg
		);
        this.jdbcServices = this.serviceRegistry.getService( JdbcServices.class );
        this.dialect = this.jdbcServices.getDialect();
		this.cacheAccess = this.serviceRegistry.getService( CacheImplementor.class );
		final RegionFactory regionFactory = cacheAccess.getRegionFactory();
		this.sqlFunctionRegistry = new SQLFunctionRegistry( getDialect(), cfg.getSqlFunctions() );
		for ( SessionFactoryObserver observer : sessionFactoryOptions.getSessionFactoryObservers() ) {
			this.observer.addObserver( observer );
		}

		this.typeResolver = cfg.getTypeResolver().scope( this );
		this.typeHelper = new TypeLocatorImpl( typeResolver );

		this.filters = new HashMap<String, FilterDefinition>();
		this.filters.putAll( cfg.getFilterDefinitions() );

		LOG.debugf( "Session factory constructed with filter configurations : %s", filters );
		LOG.debugf( "Instantiating session factory with properties: %s", properties );


		this.queryPlanCache = new QueryPlanCache( this );

		// todo : everything above here consider implementing as standard SF service.  specifically: stats, caches, types, function-reg

		class IntegratorObserver implements SessionFactoryObserver {
			private ArrayList<Integrator> integrators = new ArrayList<Integrator>();

			@Override
			public void sessionFactoryCreated(SessionFactory factory) {
			}

			@Override
			public void sessionFactoryClosed(SessionFactory factory) {
				for ( Integrator integrator : integrators ) {
					integrator.disintegrate( SessionFactoryImpl.this, SessionFactoryImpl.this.serviceRegistry );
				}
			}
		}

		final IntegratorObserver integratorObserver = new IntegratorObserver();
		this.observer.addObserver( integratorObserver );
		for ( Integrator integrator : serviceRegistry.getService( IntegratorService.class ).getIntegrators() ) {
			integrator.integrate( cfg, this, this.serviceRegistry );
			integratorObserver.integrators.add( integrator );
		}

		//Generators:

		identifierGenerators = new HashMap();
		Iterator classes = cfg.getClassMappings();
		while ( classes.hasNext() ) {
			PersistentClass model = (PersistentClass) classes.next();
			if ( !model.isInherited() ) {
				IdentifierGenerator generator = model.getIdentifier().createIdentifierGenerator(
						cfg.getIdentifierGeneratorFactory(),
						getDialect(),
				        settings.getDefaultCatalogName(),
				        settings.getDefaultSchemaName(),
				        (RootClass) model
				);
				identifierGenerators.put( model.getEntityName(), generator );
			}
		}


		///////////////////////////////////////////////////////////////////////
		// Prepare persisters and link them up with their cache
		// region/access-strategy

		final String cacheRegionPrefix = settings.getCacheRegionPrefix() == null ? "" : settings.getCacheRegionPrefix() + ".";

		final PersisterFactory persisterFactory = serviceRegistry.getService( PersisterFactory.class );

		entityPersisters = new HashMap();
		Map entityAccessStrategies = new HashMap();
		Map<String,ClassMetadata> classMeta = new HashMap<String,ClassMetadata>();
		classes = cfg.getClassMappings();
		while ( classes.hasNext() ) {
			final PersistentClass model = (PersistentClass) classes.next();
			model.prepareTemporaryTables( mapping, getDialect() );
			final String cacheRegionName = cacheRegionPrefix + model.getRootClass().getCacheRegionName();
			// cache region is defined by the root-class in the hierarchy...
			EntityRegionAccessStrategy accessStrategy = ( EntityRegionAccessStrategy ) entityAccessStrategies.get( cacheRegionName );
			if ( accessStrategy == null && settings.isSecondLevelCacheEnabled() ) {
				final AccessType accessType = AccessType.fromExternalName( model.getCacheConcurrencyStrategy() );
				if ( accessType != null ) {
					LOG.tracef( "Building shared cache region for entity data [%s]", model.getEntityName() );
					EntityRegion entityRegion = regionFactory.buildEntityRegion( cacheRegionName, properties, CacheDataDescriptionImpl.decode( model ) );
					accessStrategy = entityRegion.buildAccessStrategy( accessType );
					entityAccessStrategies.put( cacheRegionName, accessStrategy );
					cacheAccess.addCacheRegion( cacheRegionName, entityRegion );
				}
			}
			
			NaturalIdRegionAccessStrategy naturalIdAccessStrategy = null;
			if ( model.hasNaturalId() && model.getNaturalIdCacheRegionName() != null ) {
				final String naturalIdCacheRegionName = cacheRegionPrefix + model.getNaturalIdCacheRegionName();
				naturalIdAccessStrategy = ( NaturalIdRegionAccessStrategy ) entityAccessStrategies.get( naturalIdCacheRegionName );
				
				if ( naturalIdAccessStrategy == null && settings.isSecondLevelCacheEnabled() ) {
					final CacheDataDescriptionImpl cacheDataDescription = CacheDataDescriptionImpl.decode( model );
					
					NaturalIdRegion naturalIdRegion = null;
					try {
						naturalIdRegion = regionFactory.buildNaturalIdRegion( naturalIdCacheRegionName, properties,
								cacheDataDescription );
					}
					catch ( UnsupportedOperationException e ) {
						LOG.warnf(
								"Shared cache region factory [%s] does not support natural id caching; " +
										"shared NaturalId caching will be disabled for not be enabled for %s",
								regionFactory.getClass().getName(),
								model.getEntityName()
						);
					}
					
					if (naturalIdRegion != null) {
						naturalIdAccessStrategy = naturalIdRegion.buildAccessStrategy( regionFactory.getDefaultAccessType() );
						entityAccessStrategies.put( naturalIdCacheRegionName, naturalIdAccessStrategy );
						cacheAccess.addCacheRegion(  naturalIdCacheRegionName, naturalIdRegion );
					}
				}
			}
			
			EntityPersister cp = persisterFactory.createEntityPersister(
					model,
					accessStrategy,
					naturalIdAccessStrategy,
					this,
					mapping
			);
			entityPersisters.put( model.getEntityName(), cp );
			classMeta.put( model.getEntityName(), cp.getClassMetadata() );
		}
		this.classMetadata = Collections.unmodifiableMap(classMeta);

		Map<String,Set<String>> tmpEntityToCollectionRoleMap = new HashMap<String,Set<String>>();
		collectionPersisters = new HashMap<String,CollectionPersister>();
		Map<String,CollectionMetadata> tmpCollectionMetadata = new HashMap<String,CollectionMetadata>();
		Iterator collections = cfg.getCollectionMappings();
		while ( collections.hasNext() ) {
			Collection model = (Collection) collections.next();
			final String cacheRegionName = cacheRegionPrefix + model.getCacheRegionName();
			final AccessType accessType = AccessType.fromExternalName( model.getCacheConcurrencyStrategy() );
			CollectionRegionAccessStrategy accessStrategy = null;
			if ( accessType != null && settings.isSecondLevelCacheEnabled() ) {
				LOG.tracev( "Building shared cache region for collection data [{0}]", model.getRole() );
				CollectionRegion collectionRegion = regionFactory.buildCollectionRegion( cacheRegionName, properties, CacheDataDescriptionImpl
						.decode( model ) );
				accessStrategy = collectionRegion.buildAccessStrategy( accessType );
				entityAccessStrategies.put( cacheRegionName, accessStrategy );
				cacheAccess.addCacheRegion( cacheRegionName, collectionRegion );
			}
<<<<<<< HEAD
			CollectionPersister persister = serviceRegistry.getService( PersisterFactory.class ).createCollectionPersister(
=======
			CollectionPersister persister = persisterFactory.createCollectionPersister(
					cfg,
>>>>>>> 0a17d461
					model,
					accessStrategy,
					this
			) ;
			collectionPersisters.put( model.getRole(), persister );
			tmpCollectionMetadata.put( model.getRole(), persister.getCollectionMetadata() );
			Type indexType = persister.getIndexType();
			if ( indexType != null && indexType.isAssociationType() && !indexType.isAnyType() ) {
				String entityName = ( ( AssociationType ) indexType ).getAssociatedEntityName( this );
				Set roles = tmpEntityToCollectionRoleMap.get( entityName );
				if ( roles == null ) {
					roles = new HashSet();
					tmpEntityToCollectionRoleMap.put( entityName, roles );
				}
				roles.add( persister.getRole() );
			}
			Type elementType = persister.getElementType();
			if ( elementType.isAssociationType() && !elementType.isAnyType() ) {
				String entityName = ( ( AssociationType ) elementType ).getAssociatedEntityName( this );
				Set roles = tmpEntityToCollectionRoleMap.get( entityName );
				if ( roles == null ) {
					roles = new HashSet();
					tmpEntityToCollectionRoleMap.put( entityName, roles );
				}
				roles.add( persister.getRole() );
			}
		}
		collectionMetadata = Collections.unmodifiableMap( tmpCollectionMetadata );
		Iterator itr = tmpEntityToCollectionRoleMap.entrySet().iterator();
		while ( itr.hasNext() ) {
			final Map.Entry entry = ( Map.Entry ) itr.next();
			entry.setValue( Collections.unmodifiableSet( ( Set ) entry.getValue() ) );
		}
		collectionRolesByEntityParticipant = Collections.unmodifiableMap( tmpEntityToCollectionRoleMap );

		//Named Queries:
		namedQueries = new HashMap<String, NamedQueryDefinition>( cfg.getNamedQueries() );
		namedSqlQueries = new HashMap<String, NamedSQLQueryDefinition>( cfg.getNamedSQLQueries() );
		sqlResultSetMappings = Collections.unmodifiableMap( new HashMap<String, ResultSetMappingDefinition>( cfg.getSqlResultSetMappings() ) );
		imports = new HashMap<String,String>( cfg.getImports() );

		// after *all* persisters and named queries are registered
		Iterator iter = entityPersisters.values().iterator();
		while ( iter.hasNext() ) {
			final EntityPersister persister = ( ( EntityPersister ) iter.next() );
			persister.postInstantiate();
			registerEntityNameResolvers( persister );

		}
		iter = collectionPersisters.values().iterator();
		while ( iter.hasNext() ) {
			final CollectionPersister persister = ( ( CollectionPersister ) iter.next() );
			persister.postInstantiate();
		}

		//JNDI + Serialization:

		name = settings.getSessionFactoryName();
		try {
			uuid = (String) UUID_GENERATOR.generate(null, null);
		}
		catch (Exception e) {
			throw new AssertionFailure("Could not generate UUID");
		}
		SessionFactoryRegistry.INSTANCE.addSessionFactory(
				uuid,
				name,
				settings.isSessionFactoryNameAlsoJndiName(),
				this,
				serviceRegistry.getService( JndiService.class )
		);

		LOG.debug( "Instantiated session factory" );

		settings.getMultiTableBulkIdStrategy().prepare(
				jdbcServices,
				buildLocalConnectionAccess(),
				cfg.createMappings(),
				cfg.buildMapping(),
				properties
		);


		if ( settings.isAutoCreateSchema() ) {
			new SchemaExport( serviceRegistry, cfg )
					.setImportSqlCommandExtractor( serviceRegistry.getService( ImportSqlCommandExtractor.class ) )
					.create( false, true );
		}
		if ( settings.isAutoUpdateSchema() ) {
			new SchemaUpdate( serviceRegistry, cfg ).execute( false, true );
		}
		if ( settings.isAutoValidateSchema() ) {
			new SchemaValidator( serviceRegistry, cfg ).validate();
		}
		if ( settings.isAutoDropSchema() ) {
			schemaExport = new SchemaExport( serviceRegistry, cfg )
					.setImportSqlCommandExtractor( serviceRegistry.getService( ImportSqlCommandExtractor.class ) );
		}

		currentSessionContext = buildCurrentSessionContext();

		//checking for named queries
		if ( settings.isNamedQueryStartupCheckingEnabled() ) {
			final Map<String,HibernateException> errors = checkNamedQueries();
			if ( ! errors.isEmpty() ) {
				StringBuilder failingQueries = new StringBuilder( "Errors in named queries: " );
				String sep = "";
				for ( Map.Entry<String,HibernateException> entry : errors.entrySet() ) {
					LOG.namedQueryError( entry.getKey(), entry.getValue() );
					failingQueries.append( sep ).append( entry.getKey() );
					sep = ", ";
				}
				throw new HibernateException( failingQueries.toString() );
			}
		}

		// this needs to happen after persisters are all ready to go...
		this.fetchProfiles = new HashMap();
		itr = cfg.iterateFetchProfiles();
		while ( itr.hasNext() ) {
			final org.hibernate.mapping.FetchProfile mappingProfile =
					( org.hibernate.mapping.FetchProfile ) itr.next();
			final FetchProfile fetchProfile = new FetchProfile( mappingProfile.getName() );
			for ( org.hibernate.mapping.FetchProfile.Fetch mappingFetch : mappingProfile.getFetches() ) {
				// resolve the persister owning the fetch
				final String entityName = getImportedClassName( mappingFetch.getEntity() );
				final EntityPersister owner = entityName == null
						? null
						: entityPersisters.get( entityName );
				if ( owner == null ) {
					throw new HibernateException(
							"Unable to resolve entity reference [" + mappingFetch.getEntity()
									+ "] in fetch profile [" + fetchProfile.getName() + "]"
					);
				}

				// validate the specified association fetch
				Type associationType = owner.getPropertyType( mappingFetch.getAssociation() );
				if ( associationType == null || !associationType.isAssociationType() ) {
					throw new HibernateException( "Fetch profile [" + fetchProfile.getName() + "] specified an invalid association" );
				}

				// resolve the style
				final Fetch.Style fetchStyle = Fetch.Style.parse( mappingFetch.getStyle() );

				// then construct the fetch instance...
				fetchProfile.addFetch( new Association( owner, mappingFetch.getAssociation() ), fetchStyle );
				((Loadable) owner).registerAffectingFetchProfile( fetchProfile.getName() );
			}
			fetchProfiles.put( fetchProfile.getName(), fetchProfile );
		}

		this.transactionEnvironment = new TransactionEnvironmentImpl( this );
		this.observer.sessionFactoryCreated( this );

		final JpaMetaModelPopulationSetting jpaMetaModelPopulationSetting = determineJpaMetaModelPopulationSetting( cfg );
		if ( jpaMetaModelPopulationSetting != JpaMetaModelPopulationSetting.DISABLED ) {
			this.jpaMetamodel = org.hibernate.jpa.metamodel.internal.legacy.MetamodelImpl.buildMetamodel(
					cfg.getClassMappings(),
					this,
					jpaMetaModelPopulationSetting == JpaMetaModelPopulationSetting.IGNORE_UNSUPPORTED
			);
		}
		else {
			jpaMetamodel = null;
		}
	}

	private JdbcConnectionAccess buildLocalConnectionAccess() {
		return new JdbcConnectionAccess() {
			@Override
			public Connection obtainConnection() throws SQLException {
				return settings.getMultiTenancyStrategy() == MultiTenancyStrategy.NONE
						? serviceRegistry.getService( ConnectionProvider.class ).getConnection()
						: serviceRegistry.getService( MultiTenantConnectionProvider.class ).getAnyConnection();
			}

			@Override
			public void releaseConnection(Connection connection) throws SQLException {
				if ( settings.getMultiTenancyStrategy() == MultiTenancyStrategy.NONE ) {
					serviceRegistry.getService( ConnectionProvider.class ).closeConnection( connection );
				}
				else {
					serviceRegistry.getService( MultiTenantConnectionProvider.class ).releaseAnyConnection( connection );
				}
			}

			@Override
			public boolean supportsAggressiveRelease() {
				return false;
			}
		};
	}

	protected JpaMetaModelPopulationSetting determineJpaMetaModelPopulationSetting(Configuration cfg) {
		final String setting = cfg.getProperties().getProperty( AvailableSettings.JPA_METAMODEL_POPULATION );
		return JpaMetaModelPopulationSetting.parse( setting );
	}

	@SuppressWarnings( {"ThrowableResultOfMethodCallIgnored"})
	public SessionFactoryImpl(MetadataImplementor metadata,SessionFactoryOptions sessionFactoryOptions) throws HibernateException {
		LOG.debug( "Building session factory" );

		this.sessionFactoryOptions = sessionFactoryOptions;

		this.properties = createPropertiesFromMap(
				metadata.getServiceRegistry().getService( ConfigurationService.class ).getSettings()
		);

		// TODO: these should be moved into SessionFactoryOptions
		this.settings = new SettingsFactory().buildSettings(
				properties,
				metadata.getServiceRegistry()
		);

		this.serviceRegistry =
				sessionFactoryOptions.getServiceRegistry()
						.getService( SessionFactoryServiceRegistryFactory.class )
						.buildServiceRegistry( this, metadata );

		this.jdbcServices = this.serviceRegistry.getService( JdbcServices.class );
		this.dialect = this.jdbcServices.getDialect();
		this.cacheAccess = this.serviceRegistry.getService( CacheImplementor.class );

		// TODO: get SQL functions from JdbcServices (HHH-6559)
		//this.sqlFunctionRegistry = new SQLFunctionRegistry( this.jdbcServices.getSqlFunctions() );
		this.sqlFunctionRegistry = new SQLFunctionRegistry( this.dialect, new HashMap<String, SQLFunction>() );

		// TODO: get SQL functions from a new service
		// this.sqlFunctionRegistry = new SQLFunctionRegistry( getDialect(), cfg.getSqlFunctions() );

		for ( SessionFactoryObserver observer : sessionFactoryOptions.getSessionFactoryObservers() ) {
			this.observer.addObserver( observer );
		}

		this.typeResolver = metadata.getTypeResolver().scope( this );
		this.typeHelper = new TypeLocatorImpl( typeResolver );

		this.filters = new HashMap<String, FilterDefinition>();
		for ( FilterDefinition filterDefinition : metadata.getFilterDefinitions() ) {
			filters.put( filterDefinition.getFilterName(), filterDefinition );
		}

		LOG.debugf( "Session factory constructed with filter configurations : %s", filters );
		LOG.debugf( "Instantiating session factory with properties: %s", properties );

		this.queryPlanCache = new QueryPlanCache( this );

		class IntegratorObserver implements SessionFactoryObserver {
			private ArrayList<Integrator> integrators = new ArrayList<Integrator>();

			@Override
			public void sessionFactoryCreated(SessionFactory factory) {
			}

			@Override
			public void sessionFactoryClosed(SessionFactory factory) {
				for ( Integrator integrator : integrators ) {
					integrator.disintegrate( SessionFactoryImpl.this, SessionFactoryImpl.this.serviceRegistry );
				}
			}
		}

        final IntegratorObserver integratorObserver = new IntegratorObserver();
        this.observer.addObserver(integratorObserver);
        for (Integrator integrator : serviceRegistry.getService(IntegratorService.class).getIntegrators()) {
            integrator.integrate(metadata, this, this.serviceRegistry);
            integratorObserver.integrators.add(integrator);
        }


		//Generators:

		identifierGenerators = new HashMap<String,IdentifierGenerator>();
		for ( EntityBinding entityBinding : metadata.getEntityBindings() ) {
			if ( entityBinding.isRoot() ) {
				identifierGenerators.put(
						entityBinding.getEntity().getName(),
						entityBinding.getHierarchyDetails().getEntityIdentifier().getIdentifierGenerator()
				);
			}
		}

		///////////////////////////////////////////////////////////////////////
		// Prepare persisters and link them up with their cache
		// region/access-strategy

		final MetamodelBuilder jpaMetamodelBuilder = new MetamodelBuilder(
				this,
				JpaMetaModelPopulationSetting.parse(
						properties.getProperty( AvailableSettings.JPA_METAMODEL_POPULATION  )
				)
		);

		StringBuilder stringBuilder = new StringBuilder();
		if ( settings.getCacheRegionPrefix() != null) {
			stringBuilder
					.append( settings.getCacheRegionPrefix() )
					.append( '.' );
		}
		final String cacheRegionPrefix = stringBuilder.toString();
		RegionFactory regionFactory = serviceRegistry.getService( RegionFactory.class );
		entityPersisters = new HashMap<String,EntityPersister>();
		Map<String, RegionAccessStrategy> entityAccessStrategies = new HashMap<String, RegionAccessStrategy>();
		Map<String,ClassMetadata> classMeta = new HashMap<String,ClassMetadata>();
		for ( EntityBinding model : metadata.getEntityBindings() ) {
			// TODO: should temp table prep happen when metadata is being built?
			//model.prepareTemporaryTables( metadata, getDialect() );
			// cache region is defined by the root-class in the hierarchy...
			EntityBinding rootEntityBinding = metadata.getRootEntityBinding( model.getEntity().getName() );
			EntityRegionAccessStrategy accessStrategy = null;
			if ( settings.isSecondLevelCacheEnabled() &&
					rootEntityBinding.getHierarchyDetails().getCaching() != null &&
					model.getHierarchyDetails().getCaching() != null  ) {
				final String cacheRegionName = cacheRegionPrefix + rootEntityBinding.getHierarchyDetails().getCaching().getRegion();
				accessStrategy = EntityRegionAccessStrategy.class.cast( entityAccessStrategies.get( cacheRegionName ) );
				if ( accessStrategy == null ) {
					AccessType accessType = model.getHierarchyDetails().getCaching().getAccessType();
					if ( accessType == null ) {
						accessType = regionFactory.getDefaultAccessType();
					}
					if ( LOG.isTraceEnabled() ) {
						LOG.tracev( "Building cache for entity data [{0}]", model.getEntity().getName() );
					}
					EntityRegion entityRegion = serviceRegistry.getService( RegionFactory.class ).buildEntityRegion(
							cacheRegionName, properties, CacheDataDescriptionImpl.decode( model )
					);
					accessStrategy = entityRegion.buildAccessStrategy( accessType );
					entityAccessStrategies.put( cacheRegionName, accessStrategy );
					cacheAccess.addCacheRegion( cacheRegionName, entityRegion );
				}
			}

			NaturalIdRegionAccessStrategy naturalIdAccessStrategy = null;
			if ( settings.isSecondLevelCacheEnabled() &&
					rootEntityBinding.getHierarchyDetails().getNaturalIdCaching() != null &&
					model.getHierarchyDetails().getNaturalIdCaching() != null ) {
				final String naturalIdCacheRegionName = cacheRegionPrefix + rootEntityBinding.getHierarchyDetails()
						.getNaturalIdCaching()
						.getRegion();
				naturalIdAccessStrategy = (NaturalIdRegionAccessStrategy) entityAccessStrategies.get(
						naturalIdCacheRegionName
				);
				if ( naturalIdAccessStrategy == null ) {
					final CacheDataDescriptionImpl naturaIdCacheDataDescription = CacheDataDescriptionImpl.decode( model );
					NaturalIdRegion naturalIdRegion = null;
					try {
						naturalIdRegion = serviceRegistry.getService( RegionFactory.class )
								.buildNaturalIdRegion(
										naturalIdCacheRegionName,
										properties,
										naturaIdCacheDataDescription
								);
					}
					catch ( UnsupportedOperationException e ) {
						LOG.warnf(
								"Shared cache region factory [%s] does not support natural id caching; " +
										"shared NaturalId caching will be disabled for not be enabled for %s",
								serviceRegistry.getService( RegionFactory.class ).getClass().getName(),
								model.getEntity().getName()
						);
					}
					if ( naturalIdRegion != null ) {
						naturalIdAccessStrategy = naturalIdRegion.buildAccessStrategy( serviceRegistry.getService( RegionFactory.class ).getDefaultAccessType() );
						entityAccessStrategies.put( naturalIdCacheRegionName, naturalIdAccessStrategy );
						cacheAccess.addCacheRegion( naturalIdCacheRegionName, naturalIdRegion );
					}
				}
			}
			EntityPersister cp = serviceRegistry.getService( PersisterFactory.class ).createEntityPersister(
					model, accessStrategy,naturalIdAccessStrategy, this, metadata
			);
			entityPersisters.put( model.getEntity().getName(), cp );
			classMeta.put( model.getEntity().getName(), cp.getClassMetadata() );
			jpaMetamodelBuilder.add( model );
		}
		this.classMetadata = Collections.unmodifiableMap(classMeta);

		Map<String,Set<String>> tmpEntityToCollectionRoleMap = new HashMap<String,Set<String>>();
		collectionPersisters = new HashMap<String,CollectionPersister>();
		Map<String, CollectionMetadata> tmpCollectionMetadata = new HashMap<String, CollectionMetadata>();
		for ( PluralAttributeBinding model : metadata.getCollectionBindings() ) {
			if ( model.getAttribute() == null ) {
				throw new IllegalStateException( "No attribute defined for a AbstractPluralAttributeBinding: " +  model );
			}
			if ( model.getAttribute().isSingular() ) {
				throw new IllegalStateException(
						"AbstractPluralAttributeBinding has a Singular attribute defined: " + model.getAttribute().getName()
				);
			}
			CollectionRegionAccessStrategy accessStrategy = null;
			if ( settings.isSecondLevelCacheEnabled() &&
					model.getCaching() != null ) {
				final String cacheRegionName = cacheRegionPrefix + model.getCaching().getRegion();
				AccessType accessType = model.getCaching().getAccessType();
				if(accessType == null){
					accessType = regionFactory.getDefaultAccessType();
				}
				if ( accessType != null && settings.isSecondLevelCacheEnabled() ) {
					if ( LOG.isTraceEnabled() ) {
						LOG.tracev( "Building cache for collection data [{0}]", model.getAttribute().getRole() );
					}
					CollectionRegion collectionRegion = serviceRegistry.getService( RegionFactory.class ).buildCollectionRegion(
							cacheRegionName, properties, CacheDataDescriptionImpl.decode( model )
					);
					accessStrategy = collectionRegion.buildAccessStrategy( accessType );
					entityAccessStrategies.put( cacheRegionName, accessStrategy );
					cacheAccess.addCacheRegion( cacheRegionName, collectionRegion );
				}
				CollectionRegion collectionRegion = serviceRegistry.getService( RegionFactory.class ).buildCollectionRegion(
						cacheRegionName, properties, CacheDataDescriptionImpl.decode( model )
				);
				accessStrategy = collectionRegion.buildAccessStrategy( accessType );
				entityAccessStrategies.put( cacheRegionName, accessStrategy );
				cacheAccess.addCacheRegion( cacheRegionName, collectionRegion );
			}
			CollectionPersister persister = serviceRegistry
					.getService( PersisterFactory.class )
					.createCollectionPersister( metadata, model, accessStrategy, this );
			collectionPersisters.put( model.getAttribute().getRole(), persister );
			tmpCollectionMetadata.put( model.getAttribute().getRole(), persister.getCollectionMetadata() );
			Type indexType = persister.getIndexType();
			if ( indexType != null && indexType.isAssociationType() && !indexType.isAnyType() ) {
				String entityName = ( ( AssociationType ) indexType ).getAssociatedEntityName( this );
				Set<String> roles = tmpEntityToCollectionRoleMap.get( entityName );
				if ( roles == null ) {
					roles = new HashSet<String>();
					tmpEntityToCollectionRoleMap.put( entityName, roles );
				}
				roles.add( persister.getRole() );
			}
			Type elementType = persister.getElementType();
			if ( elementType.isAssociationType() && !elementType.isAnyType() ) {
				String entityName = ( ( AssociationType ) elementType ).getAssociatedEntityName( this );
				Set<String> roles = tmpEntityToCollectionRoleMap.get( entityName );
				if ( roles == null ) {
					roles = new HashSet<String>();
					tmpEntityToCollectionRoleMap.put( entityName, roles );
				}
				roles.add( persister.getRole() );
			}
		}
		collectionMetadata = Collections.unmodifiableMap( tmpCollectionMetadata );
		for ( Map.Entry<String, Set<String>> entry : tmpEntityToCollectionRoleMap.entrySet() ) {
			entry.setValue( Collections.unmodifiableSet( entry.getValue() ) );
		}
		collectionRolesByEntityParticipant = Collections.unmodifiableMap( tmpEntityToCollectionRoleMap );

		//Named Queries:
		namedQueries = new HashMap<String,NamedQueryDefinition>();
		for ( NamedQueryDefinition namedQueryDefinition :  metadata.getNamedQueryDefinitions() ) {
			namedQueries.put( namedQueryDefinition.getName(), namedQueryDefinition );
		}
		namedSqlQueries = new HashMap<String, NamedSQLQueryDefinition>();
		for ( NamedSQLQueryDefinition namedNativeQueryDefinition: metadata.getNamedNativeQueryDefinitions() ) {
			namedSqlQueries.put( namedNativeQueryDefinition.getName(), namedNativeQueryDefinition );
		}
		sqlResultSetMappings = Collections.unmodifiableMap( new HashMap<String, ResultSetMappingDefinition>( metadata.getResultSetMappingDefinitions() ) );
		imports = new HashMap<String,String>(metadata.getImports());

		// after *all* persisters and named queries are registered
		Iterator iter = entityPersisters.values().iterator();
		while ( iter.hasNext() ) {
			final EntityPersister persister = ( ( EntityPersister ) iter.next() );
			persister.postInstantiate();
			registerEntityNameResolvers( persister );

		}
		iter = collectionPersisters.values().iterator();
		while ( iter.hasNext() ) {
			final CollectionPersister persister = ( ( CollectionPersister ) iter.next() );
			persister.postInstantiate();
		}

		//JNDI + Serialization:

		name = settings.getSessionFactoryName();
		try {
			uuid = (String) UUID_GENERATOR.generate(null, null);
		}
		catch (Exception e) {
			throw new AssertionFailure("Could not generate UUID");
		}
		SessionFactoryRegistry.INSTANCE.addSessionFactory(
				uuid, 
				name,
				settings.isSessionFactoryNameAlsoJndiName(),
				this,
				serviceRegistry.getService( JndiService.class )
		);

		LOG.debug("Instantiated session factory");

		if ( settings.isAutoCreateSchema() ) {
			new SchemaExport( metadata )
					.setImportSqlCommandExtractor( serviceRegistry.getService( ImportSqlCommandExtractor.class ) )
					.create( false, true );
		}

		if ( settings.isAutoDropSchema() ) {
			schemaExport = new SchemaExport( metadata )
					.setImportSqlCommandExtractor( serviceRegistry.getService( ImportSqlCommandExtractor.class ) );
		}

		currentSessionContext = buildCurrentSessionContext();

		//checking for named queries
		if ( settings.isNamedQueryStartupCheckingEnabled() ) {
			final Map<String,HibernateException> errors = checkNamedQueries();
			if ( ! errors.isEmpty() ) {
				StringBuilder failingQueries = new StringBuilder( "Errors in named queries: " );
				String sep = "";
				for ( Map.Entry<String,HibernateException> entry : errors.entrySet() ) {
					LOG.namedQueryError( entry.getKey(), entry.getValue() );
					failingQueries.append( entry.getKey() ).append( sep );
					sep = ", ";
				}
				throw new HibernateException( failingQueries.toString() );
			}
		}

		// this needs to happen after persisters are all ready to go...
		this.fetchProfiles = new HashMap<String,FetchProfile>();
		for ( org.hibernate.metamodel.spi.binding.FetchProfile mappingProfile : metadata.getFetchProfiles() ) {
			final FetchProfile fetchProfile = new FetchProfile( mappingProfile.getName() );
			for ( org.hibernate.metamodel.spi.binding.FetchProfile.Fetch mappingFetch : mappingProfile.getFetches() ) {
				// resolve the persister owning the fetch
				final String entityName = getImportedClassName( mappingFetch.getEntity() );
				final EntityPersister owner = entityName == null ? null : entityPersisters.get( entityName );
				if ( owner == null ) {
					throw new HibernateException(
							"Unable to resolve entity reference [" + mappingFetch.getEntity()
									+ "] in fetch profile [" + fetchProfile.getName() + "]"
					);
				}

				// validate the specified association fetch
				Type associationType = owner.getPropertyType( mappingFetch.getAssociation() );
				if ( associationType == null || ! associationType.isAssociationType() ) {
					throw new HibernateException( "Fetch profile [" + fetchProfile.getName() + "] specified an invalid association" );
				}

				// resolve the style
				final Fetch.Style fetchStyle = Fetch.Style.parse( mappingFetch.getStyle() );

				// then construct the fetch instance...
				fetchProfile.addFetch( new Association( owner, mappingFetch.getAssociation() ), fetchStyle );
				( ( Loadable ) owner ).registerAffectingFetchProfile( fetchProfile.getName() );
			}
			fetchProfiles.put( fetchProfile.getName(), fetchProfile );
		}

		this.transactionEnvironment = new TransactionEnvironmentImpl( this );
		this.observer.sessionFactoryCreated( this );

		this.jpaMetamodel = jpaMetamodelBuilder.buildMetamodel();
	}

	@SuppressWarnings( {"unchecked"} )
	private static Properties createPropertiesFromMap(Map map) {
		Properties properties = new Properties();
		properties.putAll( map );
		return properties;
	}

	public Session openSession() throws HibernateException {
		return withOptions().openSession();
	}

	public Session openTemporarySession() throws HibernateException {
		return withOptions()
				.autoClose( false )
				.flushBeforeCompletion( false )
				.connectionReleaseMode( ConnectionReleaseMode.AFTER_STATEMENT )
				.openSession();
	}

	public Session getCurrentSession() throws HibernateException {
		if ( currentSessionContext == null ) {
			throw new HibernateException( "No CurrentSessionContext configured!" );
		}
		return currentSessionContext.currentSession();
	}

	@Override
	public SessionBuilderImplementor withOptions() {
		return new SessionBuilderImpl( this );
	}

	@Override
	public StatelessSessionBuilder withStatelessOptions() {
		return new StatelessSessionBuilderImpl( this );
	}

	public StatelessSession openStatelessSession() {
		return withStatelessOptions().openStatelessSession();
	}

	public StatelessSession openStatelessSession(Connection connection) {
		return withStatelessOptions().connection( connection ).openStatelessSession();
	}

	@Override
	public void addObserver(SessionFactoryObserver observer) {
		this.observer.addObserver( observer );
	}

	public TransactionEnvironment getTransactionEnvironment() {
		return transactionEnvironment;
	}

	public Properties getProperties() {
		return properties;
	}

	public IdentifierGeneratorFactory getIdentifierGeneratorFactory() {
		return null;
	}

	public TypeResolver getTypeResolver() {
		return typeResolver;
	}

	private void registerEntityNameResolvers(EntityPersister persister) {
		if ( persister.getEntityMetamodel() == null || persister.getEntityMetamodel().getTuplizer() == null ) {
			return;
		}
		registerEntityNameResolvers( persister.getEntityMetamodel().getTuplizer() );
	}

	private void registerEntityNameResolvers(EntityTuplizer tuplizer) {
		EntityNameResolver[] resolvers = tuplizer.getEntityNameResolvers();
		if ( resolvers == null ) {
			return;
		}

		for ( EntityNameResolver resolver : resolvers ) {
			registerEntityNameResolver( resolver );
		}
	}

	private static final Object ENTITY_NAME_RESOLVER_MAP_VALUE = new Object();

	public void registerEntityNameResolver(EntityNameResolver resolver) {
		entityNameResolvers.put( resolver, ENTITY_NAME_RESOLVER_MAP_VALUE );
	}

	public Iterable<EntityNameResolver> iterateEntityNameResolvers() {
		return entityNameResolvers.keySet();
	}

	public QueryPlanCache getQueryPlanCache() {
		return queryPlanCache;
	}

	@SuppressWarnings( {"ThrowableResultOfMethodCallIgnored"})
	private Map<String,HibernateException> checkNamedQueries() throws HibernateException {
		Map<String,HibernateException> errors = new HashMap<String,HibernateException>();

		// Check named HQL queries
		if ( LOG.isDebugEnabled() ) {
			LOG.debugf( "Checking %s named HQL queries", namedQueries.size() );
		}
		Iterator itr = namedQueries.entrySet().iterator();
		while ( itr.hasNext() ) {
			final Map.Entry entry = ( Map.Entry ) itr.next();
			final String queryName = ( String ) entry.getKey();
			final NamedQueryDefinition qd = ( NamedQueryDefinition ) entry.getValue();
			// this will throw an error if there's something wrong.
			try {
				LOG.debugf( "Checking named query: %s", queryName );
				//TODO: BUG! this currently fails for named queries for non-POJO entities
				queryPlanCache.getHQLQueryPlan( qd.getQueryString(), false, Collections.EMPTY_MAP );
			}
			catch ( QueryException e ) {
				errors.put( queryName, e );
			}
			catch ( MappingException e ) {
				errors.put( queryName, e );
			}


		}
		if ( LOG.isDebugEnabled() ) {
			LOG.debugf( "Checking %s named SQL queries", namedSqlQueries.size() );
		}
		itr = namedSqlQueries.entrySet().iterator();
		while ( itr.hasNext() ) {
			final Map.Entry entry = ( Map.Entry ) itr.next();
			final String queryName = ( String ) entry.getKey();
			final NamedSQLQueryDefinition qd = ( NamedSQLQueryDefinition ) entry.getValue();
			// this will throw an error if there's something wrong.
			try {
				LOG.debugf( "Checking named SQL query: %s", queryName );
				// TODO : would be really nice to cache the spec on the query-def so as to not have to re-calc the hash;
				// currently not doable though because of the resultset-ref stuff...
				NativeSQLQuerySpecification spec;
				if ( qd.getResultSetRef() != null ) {
					ResultSetMappingDefinition definition = sqlResultSetMappings.get( qd.getResultSetRef() );
					if ( definition == null ) {
						throw new MappingException( "Unable to find resultset-ref definition: " + qd.getResultSetRef() );
					}
					spec = new NativeSQLQuerySpecification(
							qd.getQueryString(),
					        definition.getQueryReturns(),
					        qd.getQuerySpaces()
					);
				}
				else {
					spec =  new NativeSQLQuerySpecification(
							qd.getQueryString(),
					        qd.getQueryReturns(),
					        qd.getQuerySpaces()
					);
				}
				queryPlanCache.getNativeSQLQueryPlan( spec );
			}
			catch ( QueryException e ) {
				errors.put( queryName, e );
			}
			catch ( MappingException e ) {
				errors.put( queryName, e );
			}

		}

		return errors;
	}

	public EntityPersister getEntityPersister(String entityName) throws MappingException {
		EntityPersister result = entityPersisters.get(entityName);
		if ( result == null ) {
			throw new MappingException( "Unknown entity: " + entityName );
		}
		return result;
	}

	@Override
	public Map<String, CollectionPersister> getCollectionPersisters() {
		return collectionPersisters;
	}

	@Override
	public Map<String, EntityPersister> getEntityPersisters() {
		return entityPersisters;
	}

	public CollectionPersister getCollectionPersister(String role) throws MappingException {
		CollectionPersister result = collectionPersisters.get(role);
		if ( result == null ) {
			throw new MappingException( "Unknown collection role: " + role );
		}
		return result;
	}

	public Settings getSettings() {
		return settings;
	}

	@Override
	public SessionFactoryOptions getSessionFactoryOptions() {
		return sessionFactoryOptions;
	}

	public JdbcServices getJdbcServices() {
		return jdbcServices;
	}

	public Dialect getDialect() {
		if ( serviceRegistry == null ) {
			throw new IllegalStateException( "Cannot determine dialect because serviceRegistry is null." );
		}
		return dialect;
	}

	public Interceptor getInterceptor() {
		return sessionFactoryOptions.getInterceptor();
	}

	public SQLExceptionConverter getSQLExceptionConverter() {
		return getSQLExceptionHelper().getSqlExceptionConverter();
	}

	public SqlExceptionHelper getSQLExceptionHelper() {
		return getJdbcServices().getSqlExceptionHelper();
	}

	public Set<String> getCollectionRolesByEntityParticipant(String entityName) {
		return collectionRolesByEntityParticipant.get( entityName );
	}

	@Override
	public Reference getReference() {
		// from javax.naming.Referenceable
        LOG.debug( "Returning a Reference to the SessionFactory" );
		return new Reference(
				SessionFactoryImpl.class.getName(),
				new StringRefAddr("uuid", uuid),
				SessionFactoryRegistry.ObjectFactoryImpl.class.getName(),
				null
		);
	}

	@Override
	public void registerNamedQueryDefinition(String name, NamedQueryDefinition definition) {
		if ( NamedSQLQueryDefinition.class.isInstance( definition ) ) {
			throw new IllegalArgumentException( "NamedSQLQueryDefinition instance incorrectly passed to registerNamedQueryDefinition" );
		}
		final NamedQueryDefinition previous = namedQueries.put( name, definition );
		if ( previous != null ) {
			LOG.debugf(
					"registering named query definition [%s] overriding previously registered definition [%s]",
					name,
					previous
			);
		}
	}

	@Override
	public NamedQueryDefinition getNamedQuery(String queryName) {
		return namedQueries.get( queryName );
	}

	@Override
	public void registerNamedSQLQueryDefinition(String name, NamedSQLQueryDefinition definition) {
		final NamedSQLQueryDefinition previous = namedSqlQueries.put( name, definition );
		if ( previous != null ) {
			LOG.debugf(
					"registering named SQL query definition [%s] overriding previously registered definition [%s]",
					name,
					previous
			);
		}
	}

	@Override
	public NamedSQLQueryDefinition getNamedSQLQuery(String queryName) {
		return namedSqlQueries.get( queryName );
	}

	@Override
	public ResultSetMappingDefinition getResultSetMapping(String resultSetName) {
		return sqlResultSetMappings.get( resultSetName );
	}

	@Override
	public Type getIdentifierType(String className) throws MappingException {
		return getEntityPersister(className).getIdentifierType();
	}

	@Override
	public String getIdentifierPropertyName(String className) throws MappingException {
		return getEntityPersister(className).getIdentifierPropertyName();
	}

	@Override
	public Type[] getReturnTypes(String queryString) throws HibernateException {
		return queryPlanCache.getHQLQueryPlan( queryString, false, Collections.EMPTY_MAP )
				.getReturnMetadata()
				.getReturnTypes();
	}

	public String[] getReturnAliases(String queryString) throws HibernateException {
		return queryPlanCache.getHQLQueryPlan( queryString, false, Collections.EMPTY_MAP )
				.getReturnMetadata()
				.getReturnAliases();
	}

	public ClassMetadata getClassMetadata(Class persistentClass) throws HibernateException {
		return getClassMetadata( persistentClass.getName() );
	}

	public CollectionMetadata getCollectionMetadata(String roleName) throws HibernateException {
		return collectionMetadata.get( roleName );
	}

	public ClassMetadata getClassMetadata(String entityName) throws HibernateException {
		return classMetadata.get( entityName );
	}

	/**
	 * Given the name of an entity class, determine all the class and interface names by which it can be
	 * referenced in an HQL query.
	 *
     * @param className The name of the entity class
	 *
	 * @return the names of all persistent (mapped) classes that extend or implement the
	 *     given class or interface, accounting for implicit/explicit polymorphism settings
	 *     and excluding mapped subclasses/joined-subclasses of other classes in the result.
	 * @throws MappingException
	 */
	public String[] getImplementors(String className) throws MappingException {

		final Class clazz;
		try {
			clazz = serviceRegistry.getService( ClassLoaderService.class ).classForName( className );
		}
		catch (ClassLoadingException cnfe) {
			return new String[] { className }; //for a dynamic-class
		}

		ArrayList<String> results = new ArrayList<String>();
		for ( EntityPersister checkPersister : entityPersisters.values() ) {
			if ( ! Queryable.class.isInstance( checkPersister ) ) {
				continue;
			}
			final Queryable checkQueryable = Queryable.class.cast( checkPersister );
			final String checkQueryableEntityName = checkQueryable.getEntityName();
			final boolean isMappedClass = className.equals( checkQueryableEntityName );
			if ( checkQueryable.isExplicitPolymorphism() ) {
				if ( isMappedClass ) {
					return new String[] { className }; //NOTE EARLY EXIT
				}
			}
			else {
				if ( isMappedClass ) {
					results.add( checkQueryableEntityName );
				}
				else {
					final Class mappedClass = checkQueryable.getMappedClass();
					if ( mappedClass != null && clazz.isAssignableFrom( mappedClass ) ) {
						final boolean assignableSuperclass;
						if ( checkQueryable.isInherited() ) {
							Class mappedSuperclass = getEntityPersister( checkQueryable.getMappedSuperclass() ).getMappedClass();
							assignableSuperclass = clazz.isAssignableFrom( mappedSuperclass );
						}
						else {
							assignableSuperclass = false;
						}
						if ( !assignableSuperclass ) {
							results.add( checkQueryableEntityName );
						}
					}
				}
			}
		}
		return results.toArray( new String[results.size()] );
	}

	public String getImportedClassName(String className) {
		String result = imports.get(className);
		if (result==null) {
			try {
				serviceRegistry.getService( ClassLoaderService.class ).classForName( className );
				return className;
			}
			catch (ClassLoadingException cnfe) {
				return null;
			}
		}
		else {
			return result;
		}
	}

	public Map<String,ClassMetadata> getAllClassMetadata() throws HibernateException {
		return classMetadata;
	}

	public Map getAllCollectionMetadata() throws HibernateException {
		return collectionMetadata;
	}

	public Type getReferencedPropertyType(String className, String propertyName)
		throws MappingException {
		return getEntityPersister( className ).getPropertyType( propertyName );
	}

	public ConnectionProvider getConnectionProvider() {
		return jdbcServices.getConnectionProvider();
	}

	/**
	 * Closes the session factory, releasing all held resources.
	 *
	 * <ol>
	 * <li>cleans up used cache regions and "stops" the cache provider.
	 * <li>close the JDBC connection
	 * <li>remove the JNDI binding
	 * </ol>
	 *
	 * Note: Be aware that the sessionFactory instance still can
	 * be a "heavy" object memory wise after close() has been called.  Thus
	 * it is important to not keep referencing the instance to let the garbage
	 * collector release the memory.
	 * @throws HibernateException
	 */
	public void close() throws HibernateException {

		if ( isClosed ) {
			LOG.trace( "Already closed" );
			return;
		}

		LOG.closing();

		isClosed = true;

		settings.getMultiTableBulkIdStrategy().release( jdbcServices, buildLocalConnectionAccess() );

		Iterator iter = entityPersisters.values().iterator();
		while ( iter.hasNext() ) {
			EntityPersister p = (EntityPersister) iter.next();
			if ( p.hasCache() ) {
				p.getCacheAccessStrategy().getRegion().destroy();
			}
		}

		iter = collectionPersisters.values().iterator();
		while ( iter.hasNext() ) {
			CollectionPersister p = (CollectionPersister) iter.next();
			if ( p.hasCache() ) {
				p.getCacheAccessStrategy().getRegion().destroy();
			}
		}

//		cacheAccess.stop();

		queryPlanCache.cleanup();

		if ( settings.isAutoDropSchema() ) {
			schemaExport.drop( false, true );
		}

		SessionFactoryRegistry.INSTANCE.removeSessionFactory(
				uuid,
				name,
				settings.isSessionFactoryNameAlsoJndiName(),
				serviceRegistry.getService( JndiService.class )
		);

		observer.sessionFactoryClosed( this );
		serviceRegistry.destroy();
	}

	public Cache getCache() {
		return cacheAccess;
	}

	public void evictEntity(String entityName, Serializable id) throws HibernateException {
		getCache().evictEntity( entityName, id );
	}

	public void evictEntity(String entityName) throws HibernateException {
		getCache().evictEntityRegion( entityName );
	}

	public void evict(Class persistentClass, Serializable id) throws HibernateException {
		getCache().evictEntity( persistentClass, id );
	}

	public void evict(Class persistentClass) throws HibernateException {
		getCache().evictEntityRegion( persistentClass );
	}

	public void evictCollection(String roleName, Serializable id) throws HibernateException {
		getCache().evictCollection( roleName, id );
	}

	public void evictCollection(String roleName) throws HibernateException {
		getCache().evictCollectionRegion( roleName );
	}

	public void evictQueries() throws HibernateException {
		cacheAccess.evictQueries();
	}

	public void evictQueries(String regionName) throws HibernateException {
		getCache().evictQueryRegion( regionName );
	}

	public UpdateTimestampsCache getUpdateTimestampsCache() {
		return cacheAccess.getUpdateTimestampsCache();
	}

	public QueryCache getQueryCache() {
		return cacheAccess.getQueryCache();
	}

	public QueryCache getQueryCache(String regionName) throws HibernateException {
		return cacheAccess.getQueryCache( regionName );
	}

	public Region getSecondLevelCacheRegion(String regionName) {
		return cacheAccess.getSecondLevelCacheRegion( regionName );
	}

	public Region getNaturalIdCacheRegion(String regionName) {
		return cacheAccess.getNaturalIdCacheRegion( regionName );
	}

	@SuppressWarnings( {"unchecked"})
	public Map getAllSecondLevelCacheRegions() {
		return cacheAccess.getAllSecondLevelCacheRegions();
	}

	public boolean isClosed() {
		return isClosed;
	}

	public Statistics getStatistics() {
		return getStatisticsImplementor();
	}

	public StatisticsImplementor getStatisticsImplementor() {
		return serviceRegistry.getService( StatisticsImplementor.class );
	}

	public FilterDefinition getFilterDefinition(String filterName) throws HibernateException {
		FilterDefinition def = filters.get( filterName );
		if ( def == null ) {
			throw new HibernateException( "No such filter configured [" + filterName + "]" );
		}
		return def;
	}

	public boolean containsFetchProfileDefinition(String name) {
		return fetchProfiles.containsKey( name );
	}

	public Set getDefinedFilterNames() {
		return filters.keySet();
	}

	public IdentifierGenerator getIdentifierGenerator(String rootEntityName) {
		return identifierGenerators.get(rootEntityName);
	}

	private org.hibernate.engine.transaction.spi.TransactionFactory transactionFactory() {
		return serviceRegistry.getService( org.hibernate.engine.transaction.spi.TransactionFactory.class );
	}

	private boolean canAccessTransactionManager() {
		try {
			return serviceRegistry.getService( JtaPlatform.class ).retrieveTransactionManager() != null;
		}
		catch (Exception e) {
			return false;
		}
	}

	private CurrentSessionContext buildCurrentSessionContext() {
		String impl = properties.getProperty( Environment.CURRENT_SESSION_CONTEXT_CLASS );
		// for backward-compatibility
		if ( impl == null ) {
			if ( canAccessTransactionManager() ) {
				impl = "jta";
			}
			else {
				return null;
			}
		}

		if ( "jta".equals( impl ) ) {
			if ( ! transactionFactory().compatibleWithJtaSynchronization() ) {
				LOG.autoFlushWillNotWork();
			}
			return new JTASessionContext( this );
		}
		else if ( "thread".equals( impl ) ) {
			return new ThreadLocalSessionContext( this );
		}
		else if ( "managed".equals( impl ) ) {
			return new ManagedSessionContext( this );
		}
		else {
			try {
				Class implClass = serviceRegistry.getService( ClassLoaderService.class ).classForName( impl );
				return ( CurrentSessionContext ) implClass
						.getConstructor( new Class[] { SessionFactoryImplementor.class } )
						.newInstance( this );
			}
			catch( Throwable t ) {
				LOG.unableToConstructCurrentSessionContext( impl, t );
				return null;
			}
		}
	}

	@Override
	public ServiceRegistryImplementor getServiceRegistry() {
		return serviceRegistry;
	}

	@Override
	public EntityNotFoundDelegate getEntityNotFoundDelegate() {
		return sessionFactoryOptions.getEntityNotFoundDelegate();
	}

	public SQLFunctionRegistry getSqlFunctionRegistry() {
		return sqlFunctionRegistry;
	}

	public FetchProfile getFetchProfile(String name) {
		return fetchProfiles.get( name );
	}

	public TypeHelper getTypeHelper() {
		return typeHelper;
	}

	static class SessionBuilderImpl implements SessionBuilderImplementor {
		private final SessionFactoryImpl sessionFactory;
		private SessionOwner sessionOwner;
		private Interceptor interceptor;
		private Connection connection;
		private ConnectionReleaseMode connectionReleaseMode;
		private boolean autoClose;
		private boolean autoJoinTransactions = true;
		private boolean flushBeforeCompletion;
		private String tenantIdentifier;

		SessionBuilderImpl(SessionFactoryImpl sessionFactory) {
			this.sessionFactory = sessionFactory;
			this.sessionOwner = null;
			final Settings settings = sessionFactory.settings;

			// set up default builder values...
			this.interceptor = sessionFactory.getInterceptor();
			this.connectionReleaseMode = settings.getConnectionReleaseMode();
			this.autoClose = settings.isAutoCloseSessionEnabled();
			this.flushBeforeCompletion = settings.isFlushBeforeCompletionEnabled();

			if ( sessionFactory.getCurrentTenantIdentifierResolver() != null ) {
				tenantIdentifier = sessionFactory.getCurrentTenantIdentifierResolver().resolveCurrentTenantIdentifier();
			}
		}

		protected TransactionCoordinatorImpl getTransactionCoordinator() {
			return null;
		}

		@Override
		public Session openSession() {
			return new SessionImpl(
					connection,
					sessionFactory,
					sessionOwner,
					getTransactionCoordinator(),
					autoJoinTransactions,
					sessionFactory.getServiceRegistry().getService( RegionFactory.class ).nextTimestamp(),
					interceptor,
					flushBeforeCompletion,
					autoClose,
					connectionReleaseMode,
					tenantIdentifier
			);
		}

		@Override
		public SessionBuilder owner(SessionOwner sessionOwner) {
			this.sessionOwner = sessionOwner;
			return this;
		}

		@Override
		public SessionBuilder interceptor(Interceptor interceptor) {
			this.interceptor = interceptor;
			return this;
		}

		@Override
		public SessionBuilder noInterceptor() {
			this.interceptor = EmptyInterceptor.INSTANCE;
			return this;
		}

		@Override
		public SessionBuilder connection(Connection connection) {
			this.connection = connection;
			return this;
		}

		@Override
		public SessionBuilder connectionReleaseMode(ConnectionReleaseMode connectionReleaseMode) {
			this.connectionReleaseMode = connectionReleaseMode;
			return this;
		}

		@Override
		public SessionBuilder autoJoinTransactions(boolean autoJoinTransactions) {
			this.autoJoinTransactions = autoJoinTransactions;
			return this;
		}

		@Override
		public SessionBuilder autoClose(boolean autoClose) {
			this.autoClose = autoClose;
			return this;
		}

		@Override
		public SessionBuilder flushBeforeCompletion(boolean flushBeforeCompletion) {
			this.flushBeforeCompletion = flushBeforeCompletion;
			return this;
		}

		@Override
		public SessionBuilder tenantIdentifier(String tenantIdentifier) {
			this.tenantIdentifier = tenantIdentifier;
			return this;
		}
	}

	public static class StatelessSessionBuilderImpl implements StatelessSessionBuilder {
		private final SessionFactoryImpl sessionFactory;
		private Connection connection;
		private String tenantIdentifier;

		public StatelessSessionBuilderImpl(SessionFactoryImpl sessionFactory) {
			this.sessionFactory = sessionFactory;
		}

		@Override
		public StatelessSession openStatelessSession() {
			return new StatelessSessionImpl( connection, tenantIdentifier, sessionFactory );
		}

		@Override
		public StatelessSessionBuilder connection(Connection connection) {
			this.connection = connection;
			return this;
		}

		@Override
		public StatelessSessionBuilder tenantIdentifier(String tenantIdentifier) {
			this.tenantIdentifier = tenantIdentifier;
			return this;
		}
	}

	@Override
	public CustomEntityDirtinessStrategy getCustomEntityDirtinessStrategy() {
		return sessionFactoryOptions.getCustomEntityDirtinessStrategy();
	}

	@Override
	public CurrentTenantIdentifierResolver getCurrentTenantIdentifierResolver() {
		return sessionFactoryOptions.getCurrentTenantIdentifierResolver();
	}

	@Override
	public Metamodel getJpaMetamodel() {
		return jpaMetamodel;
	}


	// Serialization handling ~~~~~~~~~~~~~~~~~~~~~~~~~~~~~~~~~~~~~~~~~~~~~~~~~~~~~~~~~~~~~~~~~~~~~~~~~~~~~~~~~~~~~~~~~

	/**
	 * Custom serialization hook defined by Java spec.  Used when the factory is directly serialized
	 *
	 * @param out The stream into which the object is being serialized.
	 *
	 * @throws IOException Can be thrown by the stream
	 */
	private void writeObject(ObjectOutputStream out) throws IOException {
		LOG.debugf( "Serializing: %s", uuid );
		out.defaultWriteObject();
		LOG.trace( "Serialized" );
	}

	/**
	 * Custom serialization hook defined by Java spec.  Used when the factory is directly deserialized
	 *
	 * @param in The stream from which the object is being deserialized.
	 *
	 * @throws IOException Can be thrown by the stream
	 * @throws ClassNotFoundException Again, can be thrown by the stream
	 */
	private void readObject(ObjectInputStream in) throws IOException, ClassNotFoundException {
		LOG.trace( "Deserializing" );
		in.defaultReadObject();
		LOG.debugf( "Deserialized: %s", uuid );
	}

	/**
	 * Custom serialization hook defined by Java spec.  Used when the factory is directly deserialized.
	 * Here we resolve the uuid/name read from the stream previously to resolve the SessionFactory
	 * instance to use based on the registrations with the {@link SessionFactoryRegistry}
	 *
	 * @return The resolved factory to use.
	 *
	 * @throws InvalidObjectException Thrown if we could not resolve the factory by uuid/name.
	 */
	private Object readResolve() throws InvalidObjectException {
		LOG.trace( "Resolving serialized SessionFactory" );
		return locateSessionFactoryOnDeserialization( uuid, name );
	}

	private static SessionFactory locateSessionFactoryOnDeserialization(String uuid, String name) throws InvalidObjectException{
		final SessionFactory uuidResult = SessionFactoryRegistry.INSTANCE.getSessionFactory( uuid );
		if ( uuidResult != null ) {
			LOG.debugf( "Resolved SessionFactory by UUID [%s]", uuid );
			return uuidResult;
		}

		// in case we were deserialized in a different JVM, look for an instance with the same name
		// (provided we were given a name)
		if ( name != null ) {
			final SessionFactory namedResult = SessionFactoryRegistry.INSTANCE.getNamedSessionFactory( name );
			if ( namedResult != null ) {
				LOG.debugf( "Resolved SessionFactory by name [%s]", name );
				return namedResult;
			}
		}

		throw new InvalidObjectException( "Could not find a SessionFactory [uuid=" + uuid + ",name=" + name + "]" );
	}

	/**
	 * Custom serialization hook used during Session serialization.
	 *
	 * @param oos The stream to which to write the factory
	 * @throws IOException Indicates problems writing out the serial data stream
	 */
	void serialize(ObjectOutputStream oos) throws IOException {
		oos.writeUTF( uuid );
		oos.writeBoolean( name != null );
		if ( name != null ) {
			oos.writeUTF( name );
		}
	}

	/**
	 * Custom deserialization hook used during Session deserialization.
	 *
	 * @param ois The stream from which to "read" the factory
	 * @return The deserialized factory
	 * @throws IOException indicates problems reading back serial data stream
	 * @throws ClassNotFoundException indicates problems reading back serial data stream
	 */
	static SessionFactoryImpl deserialize(ObjectInputStream ois) throws IOException, ClassNotFoundException {
		LOG.trace( "Deserializing SessionFactory from Session" );
		final String uuid = ois.readUTF();
		boolean isNamed = ois.readBoolean();
		final String name = isNamed ? ois.readUTF() : null;
		return (SessionFactoryImpl) locateSessionFactoryOnDeserialization( uuid, name );
	}
}<|MERGE_RESOLUTION|>--- conflicted
+++ resolved
@@ -462,12 +462,7 @@
 				entityAccessStrategies.put( cacheRegionName, accessStrategy );
 				cacheAccess.addCacheRegion( cacheRegionName, collectionRegion );
 			}
-<<<<<<< HEAD
-			CollectionPersister persister = serviceRegistry.getService( PersisterFactory.class ).createCollectionPersister(
-=======
 			CollectionPersister persister = persisterFactory.createCollectionPersister(
-					cfg,
->>>>>>> 0a17d461
 					model,
 					accessStrategy,
 					this
