/*
 * Hibernate, Relational Persistence for Idiomatic Java
 *
 * License: GNU Lesser General Public License (LGPL), version 2.1 or later.
 * See the lgpl.txt file in the root directory or <http://www.gnu.org/licenses/lgpl-2.1.html>.
 */
package org.hibernate.dialect.pagination;

import java.sql.PreparedStatement;
import java.sql.SQLException;

import org.hibernate.engine.spi.QueryParameters;
import org.hibernate.engine.spi.RowSelection;
import org.hibernate.query.Limit;
import org.hibernate.query.spi.QueryOptions;

/**
 * Contract defining dialect-specific limit and offset handling.
 * Most implementations extend {@link AbstractLimitHandler}.
 *
 * @author Lukasz Antoniak (lukasz dot antoniak at gmail dot com)
 */
public interface LimitHandler {
	/**
	 * Does this handler support limiting query results?
	 *
	 * @return True if this handler supports limit alone.
	 */
	boolean supportsLimit();

	/**
	 * Does this handler support offsetting query results without
	 * also specifying a limit?
	 *
	 * @return True if this handler supports offset alone.
	 */
	boolean supportsOffset();

	/**
	 * Does this handler support combinations of limit and offset?
	 *
	 * @return True if the handler supports an offset within the limit support.
	 */
	boolean supportsLimitOffset();

	default String processSql(String sql, Limit limit) {
		return processSql(
				sql,
				limit == null ? null : new RowSelection(
						limit.getFirstRow(),
						limit.getMaxRows(),
						null,
						null
				)
		);
	}

	default int bindLimitParametersAtStartOfQuery(Limit limit, PreparedStatement statement, int index)
			throws SQLException {
		return bindLimitParametersAtStartOfQuery(
				limit == null ? null : new RowSelection(
						limit.getFirstRow(),
						limit.getMaxRows(),
						null,
						null
				),
				statement,
				index
		);
	}

	default int bindLimitParametersAtEndOfQuery(Limit limit, PreparedStatement statement, int index)
			throws SQLException {
		return bindLimitParametersAtEndOfQuery(
				limit == null ? null : new RowSelection(
						limit.getFirstRow(),
						limit.getMaxRows(),
						null,
						null
				),
				statement,
				index
		);
	}

	default void setMaxRows(Limit limit, PreparedStatement statement) throws SQLException {
		setMaxRows(
				limit == null ? null : new RowSelection(
						limit.getFirstRow(),
						limit.getMaxRows(),
						null,
						null
				),
				statement
		);
	}

	/**
	 * Return processed SQL query.
	 *
     * @param sql the SQL query to process.
     * @param selection the selection criteria for rows.
     *
	 * @return Query statement with LIMIT clause applied.
	 * @deprecated todo (6.0): remove in favor of Limit version?
	 */
	@Deprecated
	String processSql(String sql, RowSelection selection);

	/**
<<<<<<< HEAD
	 * Bind parameter values needed by the limit and offset clauses
	 * right at the start of the original query statement, before all
	 * the other query parameters.
=======
	 * Return processed SQL query.
	 *
	 * @param sql the SQL query to process.
	 * @param queryParameters the queryParameters.
	 *
	 * @return Query statement with LIMIT clause applied.
	 */
	default String processSql(String sql, QueryParameters queryParameters ){
		return processSql( sql, queryParameters.getRowSelection() );
	}

	/**
	 * Bind parameter values needed by the LIMIT clause before original SELECT statement.
>>>>>>> 5df5ddbe
	 *
     * @param selection the selection criteria for rows.
	 * @param statement Statement to which to bind limit parameter values.
	 * @param index Index from which to start binding.
	 * @return The number of parameter values bound.
	 * @throws SQLException Indicates problems binding parameter values.
	 * @deprecated todo (6.0): remove in favor of Limit version?
	 */
	@Deprecated
	int bindLimitParametersAtStartOfQuery(RowSelection selection, PreparedStatement statement, int index)
			throws SQLException;

	/**
	 * Bind parameter values needed by the limit and offset clauses
	 * right at the end of the original query statement, after all
	 * the other query parameters.
	 *
     * @param selection the selection criteria for rows.
	 * @param statement Statement to which to bind limit parameter values.
	 * @param index Index from which to start binding.
	 * @return The number of parameter values bound.
	 * @throws SQLException Indicates problems binding parameter values.
	 * @deprecated todo (6.0): remove in favor of Limit version?
	 */
	@Deprecated
	int bindLimitParametersAtEndOfQuery(RowSelection selection, PreparedStatement statement, int index)
			throws SQLException;

	/**
	 * Use JDBC APIs to limit the number of rows returned by the SQL query.
	 * Handlers that do not support a SQL limit clause should implement this
	 * method.
	 *
     * @param selection the selection criteria for rows.
	 * @param statement Statement which number of returned rows shall be limited.
	 * @throws SQLException Indicates problems while limiting maximum rows returned.
	 * @deprecated todo (6.0): remove in favor of Limit version?
	 */
	@Deprecated
	void setMaxRows(RowSelection selection, PreparedStatement statement) throws SQLException;
}<|MERGE_RESOLUTION|>--- conflicted
+++ resolved
@@ -44,6 +44,18 @@
 	boolean supportsLimitOffset();
 
 	default String processSql(String sql, Limit limit) {
+		return processSql(
+				sql,
+				limit == null ? null : new RowSelection(
+						limit.getFirstRow(),
+						limit.getMaxRows(),
+						null,
+						null
+				)
+		);
+	}
+
+	default String processSql(String sql, Limit limit, QueryOptions queryOptions) {
 		return processSql(
 				sql,
 				limit == null ? null : new RowSelection(
@@ -108,25 +120,24 @@
 	String processSql(String sql, RowSelection selection);
 
 	/**
-<<<<<<< HEAD
-	 * Bind parameter values needed by the limit and offset clauses
-	 * right at the start of the original query statement, before all
-	 * the other query parameters.
-=======
 	 * Return processed SQL query.
 	 *
 	 * @param sql the SQL query to process.
 	 * @param queryParameters the queryParameters.
 	 *
 	 * @return Query statement with LIMIT clause applied.
+	 * @deprecated Use {@link #processSql(String, Limit, QueryOptions)}
+	 * todo (6.0): remove in favor of Limit version?
 	 */
+	@Deprecated
 	default String processSql(String sql, QueryParameters queryParameters ){
 		return processSql( sql, queryParameters.getRowSelection() );
 	}
 
 	/**
-	 * Bind parameter values needed by the LIMIT clause before original SELECT statement.
->>>>>>> 5df5ddbe
+	 * Bind parameter values needed by the limit and offset clauses
+	 * right at the start of the original query statement, before all
+	 * the other query parameters.
 	 *
      * @param selection the selection criteria for rows.
 	 * @param statement Statement to which to bind limit parameter values.
