/*
 * Hibernate, Relational Persistence for Idiomatic Java
 *
 * Copyright (c) 2008, Red Hat Middleware LLC or third-party contributors as
 * indicated by the @author tags or express copyright attribution
 * statements applied by the authors.  All third-party contributions are
 * distributed under license by Red Hat Middleware LLC.
 *
 * This copyrighted material is made available to anyone wishing to use, modify,
 * copy, or redistribute it subject to the terms and conditions of the GNU
 * Lesser General Public License, as published by the Free Software Foundation.
 *
 * This program is distributed in the hope that it will be useful,
 * but WITHOUT ANY WARRANTY; without even the implied warranty of MERCHANTABILITY
 * or FITNESS FOR A PARTICULAR PURPOSE.  See the GNU Lesser General Public License
 * for more details.
 *
 * You should have received a copy of the GNU Lesser General Public License
 * along with this distribution; if not, write to:
 * Free Software Foundation, Inc.
 * 51 Franklin Street, Fifth Floor
 * Boston, MA  02110-1301  USA
 *
 */
package org.hibernate.loader.custom;
import java.sql.ResultSet;
import java.sql.ResultSetMetaData;
import java.sql.SQLException;
import java.util.ArrayList;
import java.util.HashSet;
import java.util.Iterator;
import java.util.List;
import java.util.Map;
import java.util.Set;
import org.hibernate.HibernateException;
import org.hibernate.LockMode;
import org.hibernate.LockOptions;
import org.hibernate.QueryException;
import org.hibernate.ScrollableResults;
import org.hibernate.engine.QueryParameters;
import org.hibernate.engine.SessionFactoryImplementor;
import org.hibernate.engine.SessionImplementor;
import org.hibernate.hql.HolderInstantiator;
import org.hibernate.internal.util.collections.ArrayHelper;
import org.hibernate.loader.CollectionAliases;
import org.hibernate.loader.EntityAliases;
import org.hibernate.loader.Loader;
import org.hibernate.persister.collection.CollectionPersister;
import org.hibernate.persister.collection.QueryableCollection;
import org.hibernate.persister.entity.Loadable;
import org.hibernate.persister.entity.Queryable;
import org.hibernate.transform.ResultTransformer;
import org.hibernate.type.CollectionType;
<<<<<<< HEAD
import org.hibernate.type.EntityType;
import org.hibernate.type.Type;
import org.hibernate.util.ArrayHelper;
import org.hibernate.util.StringHelper;
=======
import org.hibernate.internal.util.StringHelper;
>>>>>>> 0b10334e


/**
 * Extension point for loaders which use a SQL result set with "unexpected" column aliases.
 * 
 * @author Gavin King
 * @author Steve Ebersole
 */
public class CustomLoader extends Loader {
	
	// Currently *not* cachable if autodiscover types is in effect (e.g. "select * ...")

	private final String sql;
	private final Set querySpaces = new HashSet();
	private final Map namedParameterBindPoints;

	private final Queryable[] entityPersisters;
	private final int[] entiytOwners;
	private final EntityAliases[] entityAliases;

	private final QueryableCollection[] collectionPersisters;
	private final int[] collectionOwners;
	private final CollectionAliases[] collectionAliases;

	private final LockMode[] lockModes;

	private boolean[] includeInResultRow;

//	private final String[] sqlAliases;
//	private final String[] sqlAliasSuffixes;
	private final ResultRowProcessor rowProcessor;

	// this is only needed (afaict) for processing results from the query cache;
	// however, this cannot possibly work in the case of discovered types...
	private Type[] resultTypes;

	// this is only needed (afaict) for ResultTransformer processing...
	private String[] transformerAliases;

	public CustomLoader(CustomQuery customQuery, SessionFactoryImplementor factory) {
		super( factory );

		this.sql = customQuery.getSQL();
		this.querySpaces.addAll( customQuery.getQuerySpaces() );
		this.namedParameterBindPoints = customQuery.getNamedParameterBindPoints();

		List entityPersisters = new ArrayList();
		List entityOwners = new ArrayList();
		List entityAliases = new ArrayList();

		List collectionPersisters = new ArrayList();
		List collectionOwners = new ArrayList();
		List collectionAliases = new ArrayList();

		List lockModes = new ArrayList();
		List resultColumnProcessors = new ArrayList();
		List nonScalarReturnList = new ArrayList();
		List resultTypes = new ArrayList();
		List specifiedAliases = new ArrayList();
		int returnableCounter = 0;
		boolean hasScalars = false;

		List includeInResultRowList = new ArrayList();

		Iterator itr = customQuery.getCustomQueryReturns().iterator();
		while ( itr.hasNext() ) {
			final Return rtn = ( Return ) itr.next();
			if ( rtn instanceof ScalarReturn ) {
				ScalarReturn scalarRtn = ( ScalarReturn ) rtn;
				resultTypes.add( scalarRtn.getType() );
				specifiedAliases.add( scalarRtn.getColumnAlias() );
				resultColumnProcessors.add(
						new ScalarResultColumnProcessor(
								StringHelper.unquote( scalarRtn.getColumnAlias(), factory.getDialect() ),
								scalarRtn.getType()
						)
				);
				includeInResultRowList.add( true );
				hasScalars = true;
			}
			else if ( rtn instanceof RootReturn ) {
				RootReturn rootRtn = ( RootReturn ) rtn;
				Queryable persister = ( Queryable ) factory.getEntityPersister( rootRtn.getEntityName() );
				entityPersisters.add( persister );
				lockModes.add( (rootRtn.getLockMode()) );
				resultColumnProcessors.add( new NonScalarResultColumnProcessor( returnableCounter++ ) );
				nonScalarReturnList.add( rtn );
				entityOwners.add( new Integer( -1 ) );
				resultTypes.add( persister.getType() );
				specifiedAliases.add( rootRtn.getAlias() );
				entityAliases.add( rootRtn.getEntityAliases() );
				ArrayHelper.addAll( querySpaces, persister.getQuerySpaces() );
				includeInResultRowList.add( true );
			}
			else if ( rtn instanceof CollectionReturn ) {
				CollectionReturn collRtn = ( CollectionReturn ) rtn;
				String role = collRtn.getOwnerEntityName() + "." + collRtn.getOwnerProperty();
				QueryableCollection persister = ( QueryableCollection ) factory.getCollectionPersister( role );
				collectionPersisters.add( persister );
				lockModes.add( collRtn.getLockMode() );
				resultColumnProcessors.add( new NonScalarResultColumnProcessor( returnableCounter++ ) );
				nonScalarReturnList.add( rtn );
				collectionOwners.add( new Integer( -1 ) );
				resultTypes.add( persister.getType() );
				specifiedAliases.add( collRtn.getAlias() );
				collectionAliases.add( collRtn.getCollectionAliases() );
				// determine if the collection elements are entities...
				Type elementType = persister.getElementType();
				if ( elementType.isEntityType() ) {
					Queryable elementPersister = ( Queryable ) ( ( EntityType ) elementType ).getAssociatedJoinable( factory );
					entityPersisters.add( elementPersister );
					entityOwners.add( new Integer( -1 ) );
					entityAliases.add( collRtn.getElementEntityAliases() );
					ArrayHelper.addAll( querySpaces, elementPersister.getQuerySpaces() );
				}
				includeInResultRowList.add( true );
			}
			else if ( rtn instanceof EntityFetchReturn ) {
				EntityFetchReturn fetchRtn = ( EntityFetchReturn ) rtn;
				NonScalarReturn ownerDescriptor = fetchRtn.getOwner();
				int ownerIndex = nonScalarReturnList.indexOf( ownerDescriptor );
				entityOwners.add( new Integer( ownerIndex ) );
				lockModes.add( fetchRtn.getLockMode() );
				Queryable ownerPersister = determineAppropriateOwnerPersister( ownerDescriptor );
				EntityType fetchedType = ( EntityType ) ownerPersister.getPropertyType( fetchRtn.getOwnerProperty() );
				String entityName = fetchedType.getAssociatedEntityName( getFactory() );
				Queryable persister = ( Queryable ) factory.getEntityPersister( entityName );
				entityPersisters.add( persister );
				nonScalarReturnList.add( rtn );
				specifiedAliases.add( fetchRtn.getAlias() );
				entityAliases.add( fetchRtn.getEntityAliases() );
				ArrayHelper.addAll( querySpaces, persister.getQuerySpaces() );
				includeInResultRowList.add( false );
			}
			else if ( rtn instanceof CollectionFetchReturn ) {
				CollectionFetchReturn fetchRtn = ( CollectionFetchReturn ) rtn;
				NonScalarReturn ownerDescriptor = fetchRtn.getOwner();
				int ownerIndex = nonScalarReturnList.indexOf( ownerDescriptor );
				collectionOwners.add( new Integer( ownerIndex ) );
				lockModes.add( fetchRtn.getLockMode() );
				Queryable ownerPersister = determineAppropriateOwnerPersister( ownerDescriptor );
				String role = ownerPersister.getEntityName() + '.' + fetchRtn.getOwnerProperty();
				QueryableCollection persister = ( QueryableCollection ) factory.getCollectionPersister( role );
				collectionPersisters.add( persister );
				nonScalarReturnList.add( rtn );
				specifiedAliases.add( fetchRtn.getAlias() );
				collectionAliases.add( fetchRtn.getCollectionAliases() );
				// determine if the collection elements are entities...
				Type elementType = persister.getElementType();
				if ( elementType.isEntityType() ) {
					Queryable elementPersister = ( Queryable ) ( ( EntityType ) elementType ).getAssociatedJoinable( factory );
					entityPersisters.add( elementPersister );
					entityOwners.add( new Integer( ownerIndex ) );
					entityAliases.add( fetchRtn.getElementEntityAliases() );
					ArrayHelper.addAll( querySpaces, elementPersister.getQuerySpaces() );
				}
				includeInResultRowList.add( false );
			}
			else {
				throw new HibernateException( "unexpected custom query return type : " + rtn.getClass().getName() );
			}
		}

		this.entityPersisters = new Queryable[ entityPersisters.size() ];
		for ( int i = 0; i < entityPersisters.size(); i++ ) {
			this.entityPersisters[i] = ( Queryable ) entityPersisters.get( i );
		}
		this.entiytOwners = ArrayHelper.toIntArray( entityOwners );
		this.entityAliases = new EntityAliases[ entityAliases.size() ];
		for ( int i = 0; i < entityAliases.size(); i++ ) {
			this.entityAliases[i] = ( EntityAliases ) entityAliases.get( i );
		}

		this.collectionPersisters = new QueryableCollection[ collectionPersisters.size() ];
		for ( int i = 0; i < collectionPersisters.size(); i++ ) {
			this.collectionPersisters[i] = ( QueryableCollection ) collectionPersisters.get( i );
		}
		this.collectionOwners = ArrayHelper.toIntArray( collectionOwners );
		this.collectionAliases = new CollectionAliases[ collectionAliases.size() ];
		for ( int i = 0; i < collectionAliases.size(); i++ ) {
			this.collectionAliases[i] = ( CollectionAliases ) collectionAliases.get( i );
		}

		this.lockModes = new LockMode[ lockModes.size() ];
		for ( int i = 0; i < lockModes.size(); i++ ) {
			this.lockModes[i] = ( LockMode ) lockModes.get( i );
		}

		this.resultTypes = ArrayHelper.toTypeArray( resultTypes );
		this.transformerAliases = ArrayHelper.toStringArray( specifiedAliases );

		this.rowProcessor = new ResultRowProcessor(
				hasScalars,
		        ( ResultColumnProcessor[] ) resultColumnProcessors.toArray( new ResultColumnProcessor[ resultColumnProcessors.size() ] )
		);

		this.includeInResultRow = ArrayHelper.toBooleanArray( includeInResultRowList );
	}

	private Queryable determineAppropriateOwnerPersister(NonScalarReturn ownerDescriptor) {
		String entityName = null;
		if ( ownerDescriptor instanceof RootReturn ) {
			entityName = ( ( RootReturn ) ownerDescriptor ).getEntityName();
		}
		else if ( ownerDescriptor instanceof CollectionReturn ) {
			CollectionReturn collRtn = ( CollectionReturn ) ownerDescriptor;
			String role = collRtn.getOwnerEntityName() + "." + collRtn.getOwnerProperty();
			CollectionPersister persister = getFactory().getCollectionPersister( role );
			EntityType ownerType = ( EntityType ) persister.getElementType();
			entityName = ownerType.getAssociatedEntityName( getFactory() );
		}
		else if ( ownerDescriptor instanceof FetchReturn ) {
			FetchReturn fetchRtn = ( FetchReturn ) ownerDescriptor;
			Queryable persister = determineAppropriateOwnerPersister( fetchRtn.getOwner() );
			Type ownerType = persister.getPropertyType( fetchRtn.getOwnerProperty() );
			if ( ownerType.isEntityType() ) {
				entityName = ( ( EntityType ) ownerType ).getAssociatedEntityName( getFactory() );
			}
			else if ( ownerType.isCollectionType() ) {
				Type ownerCollectionElementType = ( ( CollectionType ) ownerType ).getElementType( getFactory() );
				if ( ownerCollectionElementType.isEntityType() ) {
					entityName = ( ( EntityType ) ownerCollectionElementType ).getAssociatedEntityName( getFactory() );
				}
			}
		}

		if ( entityName == null ) {
			throw new HibernateException( "Could not determine fetch owner : " + ownerDescriptor );
		}

		return ( Queryable ) getFactory().getEntityPersister( entityName );
	}

	protected String getQueryIdentifier() {
		return sql;
	}

	protected String getSQLString() {
		return sql;
	}

	public Set getQuerySpaces() {
		return querySpaces;
	}

	protected LockMode[] getLockModes(LockOptions lockOptions) {
		return lockModes;
	}

	protected Loadable[] getEntityPersisters() {
		return entityPersisters;
	}

	protected CollectionPersister[] getCollectionPersisters() {
		return collectionPersisters;
	}

	protected int[] getCollectionOwners() {
		return collectionOwners;
	}
	
	protected int[] getOwners() {
		return entiytOwners;
	}

	public List list(SessionImplementor session, QueryParameters queryParameters) throws HibernateException {
		return list( session, queryParameters, querySpaces, resultTypes );
	}

	public ScrollableResults scroll(
			final QueryParameters queryParameters,
			final SessionImplementor session) throws HibernateException {		
		return scroll(
				queryParameters,
				resultTypes,
				getHolderInstantiator( queryParameters.getResultTransformer(), getReturnAliasesForTransformer() ),
				session
		);
	}
	
	static private HolderInstantiator getHolderInstantiator(ResultTransformer resultTransformer, String[] queryReturnAliases) {
		if ( resultTransformer == null ) {
			return HolderInstantiator.NOOP_INSTANTIATOR;
		}
		else {
			return new HolderInstantiator(resultTransformer, queryReturnAliases);
		}
	}

	protected String[] getResultRowAliases() {
		return transformerAliases;
	}

	protected ResultTransformer resolveResultTransformer(ResultTransformer resultTransformer) {
		return HolderInstantiator.resolveResultTransformer( null, resultTransformer );
	}

	protected boolean[] includeInResultRow() {
		return includeInResultRow;
	}

	protected Object getResultColumnOrRow(
			Object[] row,
	        ResultTransformer transformer,
	        ResultSet rs,
	        SessionImplementor session) throws SQLException, HibernateException {
		return rowProcessor.buildResultRow( row, rs, transformer != null, session );
	}

	protected Object[] getResultRow(Object[] row, ResultSet rs, SessionImplementor session)
			throws SQLException, HibernateException {
		return rowProcessor.buildResultRow( row, rs, session );
	}

	protected List getResultList(List results, ResultTransformer resultTransformer) throws QueryException {
		// meant to handle dynamic instantiation queries...(Copy from QueryLoader)
		HolderInstantiator holderInstantiator = HolderInstantiator.getHolderInstantiator(
				null,
				resultTransformer,
				getReturnAliasesForTransformer()
		);
		if ( holderInstantiator.isRequired() ) {
			for ( int i = 0; i < results.size(); i++ ) {
				Object[] row = ( Object[] ) results.get( i );
				Object result = holderInstantiator.instantiate(row);
				results.set( i, result );
			}
			
			return resultTransformer.transformList(results);
		}
		else {
			return results;
		}
	}

	private String[] getReturnAliasesForTransformer() {
		return transformerAliases;
	}
	
	protected EntityAliases[] getEntityAliases() {
		return entityAliases;
	}

	protected CollectionAliases[] getCollectionAliases() {
		return collectionAliases;
	}
	
	public int[] getNamedParameterLocs(String name) throws QueryException {
		Object loc = namedParameterBindPoints.get( name );
		if ( loc == null ) {
			throw new QueryException(
					"Named parameter does not appear in Query: " + name,
					sql
			);
		}
		if ( loc instanceof Integer ) {
			return new int[] { ( ( Integer ) loc ).intValue() };
		}
		else {
			return ArrayHelper.toIntArray( ( List ) loc );
		}
	}


	public class ResultRowProcessor {
		private final boolean hasScalars;
		private ResultColumnProcessor[] columnProcessors;

		public ResultRowProcessor(boolean hasScalars, ResultColumnProcessor[] columnProcessors) {
			this.hasScalars = hasScalars || ( columnProcessors == null || columnProcessors.length == 0 );
			this.columnProcessors = columnProcessors;
		}

		public void prepareForAutoDiscovery(Metadata metadata) throws SQLException {
			if ( columnProcessors == null || columnProcessors.length == 0 ) {
				int columns = metadata.getColumnCount();
				columnProcessors = new ResultColumnProcessor[ columns ];
				for ( int i = 1; i <= columns; i++ ) {
					columnProcessors[ i - 1 ] = new ScalarResultColumnProcessor( i );
				}

			}
		}

		/**
		 * Build a logical result row.
		 * <p/>
		 * At this point, Loader has already processed all non-scalar result data.  We
		 * just need to account for scalar result data here...
		 *
		 * @param data Entity data defined as "root returns" and already handled by the
		 * normal Loader mechanism.
		 * @param resultSet The JDBC result set (positioned at the row currently being processed).
		 * @param hasTransformer Does this query have an associated {@link ResultTransformer}
		 * @param session The session from which the query request originated.
		 * @return The logical result row
		 * @throws SQLException
		 * @throws HibernateException
		 */
		public Object buildResultRow(
				Object[] data,
				ResultSet resultSet,
				boolean hasTransformer,
				SessionImplementor session) throws SQLException, HibernateException {
			Object[] resultRow = buildResultRow( data, resultSet, session );
			return ( hasTransformer )
			       ? resultRow
			       : ( resultRow.length == 1 )
			         ? resultRow[0]
			         : resultRow;
		}
		public Object[] buildResultRow(
				Object[] data,
				ResultSet resultSet,
				SessionImplementor session) throws SQLException, HibernateException {
			Object[] resultRow;
			if ( !hasScalars ) {
				resultRow = data;
			}
			else {
				// build an array with indices equal to the total number
				// of actual returns in the result Hibernate will return
				// for this query (scalars + non-scalars)
				resultRow = new Object[ columnProcessors.length ];
				for ( int i = 0; i < columnProcessors.length; i++ ) {
					resultRow[i] = columnProcessors[i].extract( data, resultSet, session );
				}
			}

			return resultRow;
		}
	}

	private static interface ResultColumnProcessor {
		public Object extract(Object[] data, ResultSet resultSet, SessionImplementor session) throws SQLException, HibernateException;
		public void performDiscovery(Metadata metadata, List types, List aliases) throws SQLException, HibernateException;
	}

	public class NonScalarResultColumnProcessor implements ResultColumnProcessor {
		private final int position;

		public NonScalarResultColumnProcessor(int position) {
			this.position = position;
		}

		public Object extract(
				Object[] data,
				ResultSet resultSet,
				SessionImplementor session) throws SQLException, HibernateException {
			return data[ position ];
		}

		public void performDiscovery(Metadata metadata, List types, List aliases) {
		}

	}

	public class ScalarResultColumnProcessor implements ResultColumnProcessor {
		private int position = -1;
		private String alias;
		private Type type;

		public ScalarResultColumnProcessor(int position) {
			this.position = position;
		}

		public ScalarResultColumnProcessor(String alias, Type type) {
			this.alias = alias;
			this.type = type;
		}

		public Object extract(
				Object[] data,
				ResultSet resultSet,
				SessionImplementor session) throws SQLException, HibernateException {
			return type.nullSafeGet( resultSet, alias, session, null );
		}

		public void performDiscovery(Metadata metadata, List types, List aliases) throws SQLException {
			if ( alias == null ) {
				alias = metadata.getColumnName( position );
			}
			else if ( position < 0 ) {
				position = metadata.resolveColumnPosition( alias );
			}
			if ( type == null ) {
				type = metadata.getHibernateType( position );
			}
			types.add( type );
			aliases.add( alias );
		}
	}

	protected void autoDiscoverTypes(ResultSet rs) {
		try {
			Metadata metadata = new Metadata( getFactory(), rs );
			List aliases = new ArrayList();
			List types = new ArrayList();

			rowProcessor.prepareForAutoDiscovery( metadata );

			for ( int i = 0; i < rowProcessor.columnProcessors.length; i++ ) {
				rowProcessor.columnProcessors[i].performDiscovery( metadata, types, aliases );
			}

			resultTypes = ArrayHelper.toTypeArray( types );
			transformerAliases = ArrayHelper.toStringArray( aliases );
		}
		catch ( SQLException e ) {
			throw new HibernateException( "Exception while trying to autodiscover types.", e );
		}
	}

	private static class Metadata {
		private final SessionFactoryImplementor factory;
		private final ResultSet resultSet;
		private final ResultSetMetaData resultSetMetaData;

		public Metadata(SessionFactoryImplementor factory, ResultSet resultSet) throws HibernateException {
			try {
				this.factory = factory;
				this.resultSet = resultSet;
				this.resultSetMetaData = resultSet.getMetaData();
			}
			catch( SQLException e ) {
				throw new HibernateException( "Could not extract result set metadata", e );
			}
		}

		public int getColumnCount() throws HibernateException {
			try {
				return resultSetMetaData.getColumnCount();
			}
			catch( SQLException e ) {
				throw new HibernateException( "Could not determine result set column count", e );
			}
		}

		public int resolveColumnPosition(String columnName) throws HibernateException {
			try {
				return resultSet.findColumn( columnName );
			}
			catch( SQLException e ) {
				throw new HibernateException( "Could not resolve column name in result set [" + columnName + "]", e );
			}
		}

		public String getColumnName(int position) throws HibernateException {
			try {
				return resultSetMetaData.getColumnName( position );
			}
			catch( SQLException e ) {
				throw new HibernateException( "Could not resolve column name [" + position + "]", e );
			}
		}

		public Type getHibernateType(int columnPos) throws SQLException {
			int columnType = resultSetMetaData.getColumnType( columnPos );
			int scale = resultSetMetaData.getScale( columnPos );
			int precision = resultSetMetaData.getPrecision( columnPos );
			return factory.getTypeResolver().heuristicType(
					factory.getDialect().getHibernateTypeName(
							columnType,
							precision,
							precision,
							scale
					)
			);
		}
	}
}<|MERGE_RESOLUTION|>--- conflicted
+++ resolved
@@ -23,6 +23,7 @@
  *
  */
 package org.hibernate.loader.custom;
+
 import java.sql.ResultSet;
 import java.sql.ResultSetMetaData;
 import java.sql.SQLException;
@@ -41,6 +42,7 @@
 import org.hibernate.engine.SessionFactoryImplementor;
 import org.hibernate.engine.SessionImplementor;
 import org.hibernate.hql.HolderInstantiator;
+import org.hibernate.internal.util.StringHelper;
 import org.hibernate.internal.util.collections.ArrayHelper;
 import org.hibernate.loader.CollectionAliases;
 import org.hibernate.loader.EntityAliases;
@@ -51,24 +53,18 @@
 import org.hibernate.persister.entity.Queryable;
 import org.hibernate.transform.ResultTransformer;
 import org.hibernate.type.CollectionType;
-<<<<<<< HEAD
 import org.hibernate.type.EntityType;
 import org.hibernate.type.Type;
-import org.hibernate.util.ArrayHelper;
-import org.hibernate.util.StringHelper;
-=======
-import org.hibernate.internal.util.StringHelper;
->>>>>>> 0b10334e
 
 
 /**
  * Extension point for loaders which use a SQL result set with "unexpected" column aliases.
- * 
+ *
  * @author Gavin King
  * @author Steve Ebersole
  */
 public class CustomLoader extends Loader {
-	
+
 	// Currently *not* cachable if autodiscover types is in effect (e.g. "select * ...")
 
 	private final String sql;
@@ -292,11 +288,13 @@
 		return ( Queryable ) getFactory().getEntityPersister( entityName );
 	}
 
-	protected String getQueryIdentifier() {
+	@Override
+    protected String getQueryIdentifier() {
 		return sql;
 	}
 
-	protected String getSQLString() {
+	@Override
+    protected String getSQLString() {
 		return sql;
 	}
 
@@ -304,23 +302,28 @@
 		return querySpaces;
 	}
 
-	protected LockMode[] getLockModes(LockOptions lockOptions) {
+	@Override
+    protected LockMode[] getLockModes(LockOptions lockOptions) {
 		return lockModes;
 	}
 
-	protected Loadable[] getEntityPersisters() {
+	@Override
+    protected Loadable[] getEntityPersisters() {
 		return entityPersisters;
 	}
 
-	protected CollectionPersister[] getCollectionPersisters() {
+	@Override
+    protected CollectionPersister[] getCollectionPersisters() {
 		return collectionPersisters;
 	}
 
-	protected int[] getCollectionOwners() {
+	@Override
+    protected int[] getCollectionOwners() {
 		return collectionOwners;
 	}
-	
-	protected int[] getOwners() {
+
+	@Override
+    protected int[] getOwners() {
 		return entiytOwners;
 	}
 
@@ -330,7 +333,7 @@
 
 	public ScrollableResults scroll(
 			final QueryParameters queryParameters,
-			final SessionImplementor session) throws HibernateException {		
+			final SessionImplementor session) throws HibernateException {
 		return scroll(
 				queryParameters,
 				resultTypes,
@@ -338,7 +341,7 @@
 				session
 		);
 	}
-	
+
 	static private HolderInstantiator getHolderInstantiator(ResultTransformer resultTransformer, String[] queryReturnAliases) {
 		if ( resultTransformer == null ) {
 			return HolderInstantiator.NOOP_INSTANTIATOR;
@@ -348,19 +351,23 @@
 		}
 	}
 
-	protected String[] getResultRowAliases() {
+	@Override
+    protected String[] getResultRowAliases() {
 		return transformerAliases;
 	}
 
-	protected ResultTransformer resolveResultTransformer(ResultTransformer resultTransformer) {
+	@Override
+    protected ResultTransformer resolveResultTransformer(ResultTransformer resultTransformer) {
 		return HolderInstantiator.resolveResultTransformer( null, resultTransformer );
 	}
 
-	protected boolean[] includeInResultRow() {
+	@Override
+    protected boolean[] includeInResultRow() {
 		return includeInResultRow;
 	}
 
-	protected Object getResultColumnOrRow(
+	@Override
+    protected Object getResultColumnOrRow(
 			Object[] row,
 	        ResultTransformer transformer,
 	        ResultSet rs,
@@ -368,12 +375,14 @@
 		return rowProcessor.buildResultRow( row, rs, transformer != null, session );
 	}
 
-	protected Object[] getResultRow(Object[] row, ResultSet rs, SessionImplementor session)
+	@Override
+    protected Object[] getResultRow(Object[] row, ResultSet rs, SessionImplementor session)
 			throws SQLException, HibernateException {
 		return rowProcessor.buildResultRow( row, rs, session );
 	}
 
-	protected List getResultList(List results, ResultTransformer resultTransformer) throws QueryException {
+	@Override
+    protected List getResultList(List results, ResultTransformer resultTransformer) throws QueryException {
 		// meant to handle dynamic instantiation queries...(Copy from QueryLoader)
 		HolderInstantiator holderInstantiator = HolderInstantiator.getHolderInstantiator(
 				null,
@@ -386,7 +395,7 @@
 				Object result = holderInstantiator.instantiate(row);
 				results.set( i, result );
 			}
-			
+
 			return resultTransformer.transformList(results);
 		}
 		else {
@@ -397,16 +406,19 @@
 	private String[] getReturnAliasesForTransformer() {
 		return transformerAliases;
 	}
-	
-	protected EntityAliases[] getEntityAliases() {
+
+	@Override
+    protected EntityAliases[] getEntityAliases() {
 		return entityAliases;
 	}
 
-	protected CollectionAliases[] getCollectionAliases() {
+	@Override
+    protected CollectionAliases[] getCollectionAliases() {
 		return collectionAliases;
 	}
-	
-	public int[] getNamedParameterLocs(String name) throws QueryException {
+
+	@Override
+    public int[] getNamedParameterLocs(String name) throws QueryException {
 		Object loc = namedParameterBindPoints.get( name );
 		if ( loc == null ) {
 			throw new QueryException(
@@ -552,7 +564,8 @@
 		}
 	}
 
-	protected void autoDiscoverTypes(ResultSet rs) {
+	@Override
+    protected void autoDiscoverTypes(ResultSet rs) {
 		try {
 			Metadata metadata = new Metadata( getFactory(), rs );
 			List aliases = new ArrayList();
