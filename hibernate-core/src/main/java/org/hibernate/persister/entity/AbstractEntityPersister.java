--- conflicted
+++ resolved
@@ -787,23 +787,12 @@
 			final SessionFactoryImplementor factory) throws HibernateException {
 		this.factory = factory;
 		this.cacheAccessStrategy = cacheAccessStrategy;
-<<<<<<< HEAD
+		this.naturalIdRegionAccessStrategy = naturalIdRegionAccessStrategy;
 		this.isLazyPropertiesCacheable = entityBinding.getHierarchyDetails().getCaching() != null
 				&& entityBinding.getHierarchyDetails().getCaching().isCacheLazyProperties();
 		this.cacheEntryStructure = factory.getSettings().isStructuredCacheEntriesEnabled()
 				? new StructuredCacheEntry(this)
 				: new UnstructuredCacheEntry();
-=======
-		this.naturalIdRegionAccessStrategy = naturalIdRegionAccessStrategy;
-		this.isLazyPropertiesCacheable =
-				entityBinding.getHierarchyDetails().getCaching() == null ?
-						false :
-						entityBinding.getHierarchyDetails().getCaching().isCacheLazyProperties();
-		this.cacheEntryStructure =
-				factory.getSettings().isStructuredCacheEntriesEnabled() ?
-						new StructuredCacheEntry(this) :
-						new UnstructuredCacheEntry();
->>>>>>> b0bdda11
 		this.entityMetamodel = new EntityMetamodel( entityBinding, factory );
 		this.entityTuplizer = this.entityMetamodel.getTuplizer();
 		int batch = entityBinding.getBatchSize();
@@ -3480,7 +3469,6 @@
 	}
 
 	protected void logStaticSQL() {
-<<<<<<< HEAD
         if (LOG.isDebugEnabled()) {
             LOG.debugf("Static SQL for entity: %s", getEntityName());
 			if ( sqlLazySelectString != null ) {
@@ -3490,17 +3478,6 @@
 				LOG.debugf( " Version select: %s", sqlVersionSelectString );
 			}
 			if ( sqlSnapshotSelectString != null ) {
-=======
-        if ( LOG.isDebugEnabled() ) {
-            LOG.debugf( "Static SQL for entity: %s", getEntityName() );
-            if ( sqlLazySelectString != null ) {
-				LOG.debugf( " Lazy select: %s", sqlLazySelectString );
-			}
-            if ( sqlVersionSelectString != null ) {
-				LOG.debugf( " Version select: %s", sqlVersionSelectString );
-			}
-            if ( sqlSnapshotSelectString != null ) {
->>>>>>> b0bdda11
 				LOG.debugf( " Snapshot select: %s", sqlSnapshotSelectString );
 			}
 			for ( int j = 0; j < getTableSpan(); j++ ) {
@@ -3508,22 +3485,6 @@
                 LOG.debugf( " Update %s: %s", j, getSQLUpdateStrings()[j] );
                 LOG.debugf( " Delete %s: %s", j, getSQLDeleteStrings()[j] );
 			}
-            if ( sqlIdentityInsertString != null ) {
-				LOG.debugf( " Identity insert: %s", sqlIdentityInsertString );
-			}
-            if ( sqlUpdateByRowIdString != null ) {
-				LOG.debugf( " Update by row id (all fields): %s", sqlUpdateByRowIdString );
-			}
-            if ( sqlLazyUpdateByRowIdString != null ) {
-				LOG.debugf( " Update by row id (non-lazy fields): %s", sqlLazyUpdateByRowIdString );
-			}
-            if ( sqlInsertGeneratedValuesSelectString != null ) {
-				LOG.debugf( " Insert-generated property select: %s", sqlInsertGeneratedValuesSelectString );
-			}
-            if ( sqlUpdateGeneratedValuesSelectString != null ) {
-				LOG.debugf( " Update-generated property select: %s", sqlUpdateGeneratedValuesSelectString );
-			}
-<<<<<<< HEAD
 			if ( sqlIdentityInsertString != null ) {
 				LOG.debugf( " Identity insert: %s", sqlIdentityInsertString );
 			}
@@ -3548,14 +3509,6 @@
 						sqlUpdateGeneratedValuesSelectString
 				);
 			}
-			if ( sqlEntityIdByNaturalIdString != null ) {
-				LOG.debugf(
-						"Id by Natural Id: %s",
-						sqlEntityIdByNaturalIdString
-				);
-			}
-=======
->>>>>>> b0bdda11
 		}
 	}
 
