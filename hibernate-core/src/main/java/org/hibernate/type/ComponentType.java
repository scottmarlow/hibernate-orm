--- conflicted
+++ resolved
@@ -59,21 +59,8 @@
 	protected final EntityMode entityMode;
 	protected final ComponentTuplizer componentTuplizer;
 
-<<<<<<< HEAD
 	public ComponentType(TypeConfiguration typeConfiguration, ComponentMetamodel metamodel) {
 		this.typeConfiguration = typeConfiguration;
-=======
-
-	/**
-	 * @deprecated Use the other constructor
-	 */
-	@Deprecated
-	public ComponentType(TypeFactory.TypeScope typeScope, ComponentMetamodel metamodel) {
-		this( metamodel );
-	}
-
-	public ComponentType(ComponentMetamodel metamodel) {
->>>>>>> 63a96e33
 		// for now, just "re-flatten" the metamodel since this is temporary stuff anyway (HHH-1907)
 		this.isKey = metamodel.isKey();
 		this.propertySpan = metamodel.getPropertySpan();
